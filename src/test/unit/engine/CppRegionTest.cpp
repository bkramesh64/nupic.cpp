/* ---------------------------------------------------------------------
 * Numenta Platform for Intelligent Computing (NuPIC)
 * Copyright (C) 2013, Numenta, Inc.  Unless you have an agreement
 * with Numenta, Inc., for a separate license for this software code, the
 * following terms and conditions apply:
 *
 * This program is free software: you can redistribute it and/or modify
 * it under the terms of the GNU Affero Public License version 3 as
 * published by the Free Software Foundation.
 *
 * This program is distributed in the hope that it will be useful,
 * but WITHOUT ANY WARRANTY; without even the implied warranty of
 * MERCHANTABILITY or FITNESS FOR A PARTICULAR PURPOSE.
 * See the GNU Affero Public License for more details.
 *
 * You should have received a copy of the GNU Affero Public License
 * along with this program.  If not, see http://www.gnu.org/licenses.
 *
 * http://numenta.org/licenses/
 * ---------------------------------------------------------------------
 */

#include "gtest/gtest.h"

#include <nupic/engine/Input.hpp>
#include <nupic/engine/Link.hpp>
#include <nupic/engine/Network.hpp>
#include <nupic/engine/NuPIC.hpp>
#include <nupic/engine/Output.hpp>
#include <nupic/engine/Region.hpp>
#include <nupic/engine/Spec.hpp>
#include <nupic/ntypes/Array.hpp>
#include <nupic/ntypes/ArrayRef.hpp>
#include <nupic/ntypes/Dimensions.hpp>
#include <nupic/os/Env.hpp>
#include <nupic/os/Path.hpp>
#include <nupic/os/Timer.hpp>
#include <nupic/types/Exception.hpp>

#include <cmath>   // fabs/abs
#include <cstdlib> // exit
#include <iostream>
#include <stdexcept>
#include <string>
#include <vector>
#include <algorithm>  // for max()


namespace testing {

using namespace nupic;
using std::exception;

bool verbose = false;

<<<<<<< HEAD


=======
>>>>>>> 2e434393
void helperCppInputOutputAccess(Region *level1) {
  // --- input/output access for level 1 (C++ TestNode) ---

//  SHOULDFAIL(level1->getOutputData("doesnotexist"));

  // getting access via zero-copy
  std::cout << "Getting output for zero-copy access" << std::endl;
  ArrayRef output = level1->getOutputData("bottomUpOut");
  std::cout << "Element count in bottomUpOut is " << output.getCount() << ""
            << std::endl;
  Real64 *data_actual = (Real64 *)output.getBuffer();
  // set the actual output
  data_actual[12] = 54321;
}



TEST(CppRegionTest, testCppLinkingFanIn) {
  Network net;

  std::shared_ptr<Region> region1 = net.addRegion("region1", "TestNode", "");
  std::shared_ptr<Region> region2 = net.addRegion("region2", "TestNode", "");

  net.link("region1", "region2", "TestFanIn2", ""); //the only change testCppLinking* is here

  std::cout << "Initialize should fail..." << std::endl;
  EXPECT_THROW(net.initialize(), exception);

  std::cout << "Setting region1 dims" << std::endl;
  Dimensions r1dims;
  r1dims.push_back(6);
  r1dims.push_back(4);
  region1->setDimensions(r1dims);

  std::cout << "Initialize should now succeed" << std::endl;
  net.initialize();

  const Dimensions &r2dims = region2->getDimensions();
  EXPECT_EQ(r2dims.size(), 2u) << " actual dims: " << r2dims.toString();
  EXPECT_EQ(r2dims[0], 3u) << " actual dims: " << r2dims.toString();
  EXPECT_EQ(r2dims[1], 2u) << " actual dims: " << r2dims.toString();

  EXPECT_THROW(region2->setDimensions(r1dims), exception);

  ArrayRef r1OutputArray = region1->getOutputData("bottomUpOut");

  region1->compute();
  std::cout << "Checking region1 output after first iteration..." << std::endl;
  Real64 *buffer = (Real64 *)r1OutputArray.getBuffer();

  for (size_t i = 0; i < r1OutputArray.getCount(); i++) {
    if (i % 2 == 0)
      ASSERT_EQ(buffer[i], 0);
    else
      ASSERT_EQ(buffer[i], (i - 1) / 2);
  }

  region2->prepareInputs();
  ArrayRef r2InputArray = region2->getInputData("bottomUpIn");
  std::cout << "Region 2 input after first iteration:" << std::endl;
  Real64 *buffer2 = (Real64 *)r2InputArray.getBuffer();
  EXPECT_TRUE(buffer != buffer2);

  for (size_t i = 0; i < r2InputArray.getCount(); i++) {
    if (i % 2 == 0)
      ASSERT_EQ(buffer[i], 0);
    else
      ASSERT_EQ(buffer[i], (i - 1) / 2);
  }

  std::cout << "Region 2 input by node" << std::endl;
  std::vector<Real64> r2NodeInput;

  for (size_t node = 0; node < 6; node++) {
    region2->getInput("bottomUpIn")->getInputForNode(node, r2NodeInput);
    if (verbose) {
      std::cout << "Node " << node << ": ";
      for (auto &elem : r2NodeInput) {
        std::cout << elem << " ";
      }
      std::cout << "" << std::endl;
    }
    // 4 nodes in r1 fan in to 1 node in r2
    int row = (int)node / 3;
    int col = (int)node - (row * 3);
    EXPECT_EQ(r2NodeInput.size(), 8u);
    EXPECT_EQ(r2NodeInput[0], 0);
    EXPECT_EQ(r2NodeInput[2], 0);
    EXPECT_EQ(r2NodeInput[4], 0);
    EXPECT_EQ(r2NodeInput[6], 0);
    // these values are specific to the fanin2 link policy
    EXPECT_EQ(r2NodeInput[1], row * 12 + col * 2)
        << "row: " << row << " col: " << col << " val: " << r2NodeInput[1];
    EXPECT_EQ(r2NodeInput[3], row * 12 + col * 2 + 1)
        << "row: " << row << " col: " << col << " val: " << r2NodeInput[3];
    EXPECT_EQ(r2NodeInput[5], row * 12 + 6 + col * 2)
        << "row: " << row << " col: " << col << " val: " << r2NodeInput[5];
    EXPECT_EQ(r2NodeInput[7], row * 12 + 6 + col * 2 + 1)
        << "row: " << row << " col: " << col << " val: " << r2NodeInput[7];
  }
}



TEST(CppRegionTest, testCppLinkingUniformLink) {
  Network net;

  std::shared_ptr<Region> region1 = net.addRegion("region1", "TestNode", "");
  std::shared_ptr<Region> region2 = net.addRegion("region2", "TestNode", "");

  net.link("region1", "region2", "UniformLink", "{mapping: in, rfSize: [2]}"); //the only change testCppLinking* is here


  std::cout << "Initialize should fail..." << std::endl;
  EXPECT_THROW(net.initialize(), exception);

  std::cout << "Setting region1 dims" << std::endl;
  Dimensions r1dims;
  r1dims.push_back(6);
  r1dims.push_back(4);
  region1->setDimensions(r1dims);

  std::cout << "Initialize should now succeed" << std::endl;
  net.initialize();

  const Dimensions &r2dims = region2->getDimensions();
  EXPECT_EQ(r2dims.size(), 2u) << " actual dims: " << r2dims.toString();
  EXPECT_EQ(r2dims[0], 3u) << " actual dims: " << r2dims.toString();
  EXPECT_EQ(r2dims[1], 2u) << " actual dims: " << r2dims.toString();

  EXPECT_THROW(region2->setDimensions(r1dims), exception);

  ArrayRef r1OutputArray = region1->getOutputData("bottomUpOut");

  region1->compute();
  std::cout << "Checking region1 output after first iteration..." << std::endl;
  Real64 *buffer = (Real64 *)r1OutputArray.getBuffer();
  for (size_t i = 0; i < r1OutputArray.getCount(); i++) {
    if (i % 2 == 0)
      ASSERT_EQ(buffer[i], 0);
    else
      ASSERT_EQ(buffer[i], (i - 1) / 2);
  }

  region2->prepareInputs();
  ArrayRef r2InputArray = region2->getInputData("bottomUpIn");
  std::cout << "Region 2 input after first iteration:" << std::endl;
  Real64 *buffer2 = (Real64 *)r2InputArray.getBuffer();
  EXPECT_TRUE(buffer != buffer2);

  for (size_t i = 0; i < r2InputArray.getCount(); i++) {
    if (i % 2 == 0)
      ASSERT_EQ(buffer[i], 0);
    else
      ASSERT_EQ(buffer[i], (i - 1) / 2);
  }

  std::cout << "Region 2 input by node" << std::endl;
  std::vector<Real64> r2NodeInput;

  for (size_t node = 0; node < 6; node++) {
    region2->getInput("bottomUpIn")->getInputForNode(node, r2NodeInput);
    if (verbose) {
      std::cout << "Node " << node << ": ";
      for (auto &elem : r2NodeInput) {
        std::cout << elem << " ";
      }
      std::cout << "" << std::endl;
    }
    // 4 nodes in r1 fan in to 1 node in r2
    int row = (int)node / 3;
    int col = (int)node - (row * 3);
    EXPECT_EQ(r2NodeInput.size(), 8u);
    EXPECT_EQ(r2NodeInput[0], 0);
    EXPECT_EQ(r2NodeInput[2], 0);
    EXPECT_EQ(r2NodeInput[4], 0);
    EXPECT_EQ(r2NodeInput[6], 0);
    // these values are specific to the fanin2 link policy
    EXPECT_EQ(r2NodeInput[1], row * 12 + col * 2)
        << "row: " << row << " col: " << col << " val: " << r2NodeInput[1];
    EXPECT_EQ(r2NodeInput[3], row * 12 + col * 2 + 1)
        << "row: " << row << " col: " << col << " val: " << r2NodeInput[3];
    EXPECT_EQ(r2NodeInput[5], row * 12 + 6 + col * 2)
        << "row: " << row << " col: " << col << " val: " << r2NodeInput[5];
    EXPECT_EQ(r2NodeInput[7], row * 12 + 6 + col * 2 + 1)
        << "row: " << row << " col: " << col << " val: " << r2NodeInput[7];
  }
}



TEST(CppRegionTest, testYAML) {
  const char *params = "{int32Param: 1234, real64Param: 23.1}";
  //  badparams contains a non-existent parameter
  const char *badparams = "{int32Param: 1234, real64Param: 23.1, badParam: 4}";

  Network net;
  std::shared_ptr<Region> level1;
  EXPECT_THROW(net.addRegion("level1", "TestNode", badparams), exception);

  EXPECT_NO_THROW({level1 = net.addRegion("level1", "TestNode", params);});
  Dimensions d;
  d.push_back(1);
  level1->setDimensions(d);
  net.initialize();

  // check default values
  Real32 r32val = level1->getParameterReal32("real32Param");
  EXPECT_NEAR(r32val, 32.1f, 0.00001) << "r32val = " << r32val << " diff = " << (r32val - 32.1);

  Int64 i64val = level1->getParameterInt64("int64Param");
  EXPECT_EQ(i64val,  64) << "i64val = " << i64val;

  // check values set in region constructor
  Int32 ival = level1->getParameterInt32("int32Param");
  EXPECT_EQ(ival, 1234) << "ival = " << ival;
  Real64 rval = level1->getParameterReal64("real64Param");
  EXPECT_NEAR(rval, 23.1, 0.00000000001) << "rval = " << rval;
  // TODO: if we get the real64 param with getParameterInt32
  // it works -- should we flag an error?

  std::cout
      << "Got the correct values for all parameters set at region creation"
      << std::endl;
}



void helperRealmain(Network& n) {
  // verbose == true turns on extra output that is useful for
  // debugging the test (e.g. when the TestNode compute()
  // algorithm changes)

  size_t count = n.getRegions().getCount();
  EXPECT_TRUE(count == 0);
  std::shared_ptr<Region> level1 = n.addRegion("level1", "TestNode", "");
  count = n.getRegions().getCount();
  EXPECT_TRUE(count == 1);
  std::string region_type = level1->getType();
  EXPECT_STREQ(region_type.c_str(), "TestNode");
  std::string ns = level1->getSpec()->toString();
  EXPECT_GT(ns.length(), 20u); // make sure we got something.

  Int64 val;
  Real64 rval;
  std::string int64Param("int64Param");
  std::string real64Param("real64Param");

  val = level1->getParameterInt64(int64Param);
  EXPECT_EQ(val, 64) << "Default value for int64Param should be 64";
  rval = level1->getParameterReal64(real64Param);
  EXPECT_DOUBLE_EQ(rval, 64.1) << "Default value for real64Param should be 64.1";

  val = 20;
  level1->setParameterInt64(int64Param, val);
  val = level1->getParameterInt64(int64Param);
  EXPECT_EQ(val, 20) << "Value for level1.int64Param not set to 20.";

  rval = 30.1;
  level1->setParameterReal64(real64Param, rval);
  rval = level1->getParameterReal64(real64Param);
  EXPECT_DOUBLE_EQ(rval, 30.1) << " after setting to 30.1";

  // --- test getParameterInt64Array ---
  // Array a is not allocated by us. Will be allocated inside getParameter
  Array a(NTA_BasicType_Int64);
  level1->getParameterArray("int64ArrayParam", a);
  EXPECT_EQ(a.getCount(), 4u) << "size set in initializer of TestNode is 4";
  Int64 expected1[4] = { 0, 64, 128, 192 };
  Int64 *buff = (Int64 *)a.getBuffer();
  for (size_t i = 0; i < std::max<size_t>(a.getCount(), 4u); ++i)
    EXPECT_EQ(buff[i], expected1[i]) << "Invalid value for index " << i;

  // --- test setParameterInt64Array ---
  std::vector<Int64> v(5);
  for (size_t i = 0; i < 5; ++i)
    v[i] = i + 10;
  Array newa(NTA_BasicType_Int64, &v[0], v.size());
  level1->setParameterArray("int64ArrayParam", newa);

  // get the value of intArrayParam after the setParameter call.

  // The array a owns its buffer, so we can call releaseBuffer if we
  // want, but the buffer should be reused if we just pass it again.
  // a.releaseBuffer();
  level1->getParameterArray("int64ArrayParam", a);
  EXPECT_EQ(a.getCount(), 5u) << "set size of TestNode::int64ArrayParam is 5";
  buff = (Int64 *)a.getBuffer();
  for (size_t i = 0; i < std::max<size_t>(a.getCount(), 5u); ++i)
    EXPECT_EQ(buff[i], v[i]) << "Invalid value for index " << i;

}


TEST(CppRegionTest, realmain) {
  Network n;
  helperRealmain(n);

  // should fail because network has not been initialized
  EXPECT_THROW(n.run(1), exception);
  // should fail because network can't be initialized
  EXPECT_THROW(n.initialize(), exception);

  std::cout << "Setting dimensions of level1..." << std::endl;
  Dimensions d;
  d.push_back(4);
  d.push_back(4);
  std::shared_ptr<Region> level1 = n.getRegion("level1");
  level1->setDimensions(d);

  std::cout << "Initializing again..." << std::endl;
  EXPECT_NO_THROW(n.initialize());

  level1->compute();

  EXPECT_NO_THROW(helperCppInputOutputAccess(level1.get()));
  EXPECT_THROW(level1->getOutputData("doesnotexist"), exception);

//  EXPECT_NO_THROW(testCppLinking("TestFanIn2", ""));  //now called in separate test, but could/should also be called here
//  EXPECT_NO_THROW(testCppLinking("UniformLink", "{mapping: in, rfSize: [2]}"));
//  EXPECT_NO_THROW(testYAML());
}


} //ns<|MERGE_RESOLUTION|>--- conflicted
+++ resolved
@@ -53,11 +53,6 @@
 
 bool verbose = false;
 
-<<<<<<< HEAD
-
-
-=======
->>>>>>> 2e434393
 void helperCppInputOutputAccess(Region *level1) {
   // --- input/output access for level 1 (C++ TestNode) ---
 
