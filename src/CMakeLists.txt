# -----------------------------------------------------------------------------
# Numenta Platform for Intelligent Computing (NuPIC)
# Copyright (C) 2013-2015, Numenta, Inc.  Unless you have purchased from
# Numenta, Inc. a separate commercial license for this software code, the
# following terms and conditions apply:
#
# This program is free software: you can redistribute it and/or modify
# it under the terms of the GNU Affero Public License version 3 as
# published by the Free Software Foundation.
#
# This program is distributed in the hope that it will be useful,
# but WITHOUT ANY WARRANTY; without even the implied warranty of
# MERCHANTABILITY or FITNESS FOR A PARTICULAR PURPOSE.
# See the GNU Affero Public License for more details.
#
# You should have received a copy of the GNU Affero Public License
# along with this program.  If not, see http://www.gnu.org/licenses.
#
# http://numenta.org/licenses/
# -----------------------------------------------------------------------------

cmake_minimum_required(VERSION 3.3)
project(nupic_core CXX)

set_property(GLOBAL PROPERTY USE_FOLDERS ON)
set(CMAKE_VERBOSE_MAKEFILE OFF) # toggle for cmake debug


if( POLICY CMP0046 )
  cmake_policy(VERSION 3.3)
  # The new policy for add_dependencies is to now error if a dependency target
  # is not found. The old policy didn't care and continued through configuration
  cmake_policy(SET CMP0046 OLD)
endif()

if( POLICY CMP0054 )
  # The OLD behavior for this policy is to dereference variables and interpret
  # keywords even if they are quoted or bracketed. The NEW behavior is to not
  # dereference variables or interpret keywords that have been quoted or bracketed.
  cmake_policy(SET CMP0054 OLD)
endif()


#
# NuPIC CMake options
#
option(NUPIC_IWYU "Enable include-what-you-use
  (http://include-what-you-use.org/). This requires the iwyu binary to be
  discoverable by CMake's find_program, with a minimum CMake version of 3.3.")
if(${NUPIC_IWYU})
  find_program(iwyu_path NAMES include-what-you-use iwyu)
  if(NOT iwyu_path)
    message(FATAL_ERROR "Could not find the program include-what-you-use")
  endif()
endif()

option(NUPIC_TOGGLE_INSTALL "Toggle whether to install headers, libraries, and executables to the install location for C++ clients" OFF)

#
# Set up compile flags for internal sources and for swig-generated sources
#

set(src_compile_flags "${INTERNAL_CXX_FLAGS_OPTIMIZED}")
set(src_swig_generated_file_compile_flags "${EXTERNAL_CXX_FLAGS_OPTIMIZED}")

if(MINGW)
  # This is for GCC 4.8.x
  # http://stackoverflow.com/questions/10660524/error-building-boost-1-49-0-with-gcc-4-7-0
  set(src_compile_flags "${src_compile_flags} -include cmath")
  set(src_swig_generated_file_compile_flags
      "${src_swig_generated_file_compile_flags} -include cmath")
endif()


#
# Compiler definitions specific to nupic.core code
#

string(TOUPPER ${PLATFORM} platform_uppercase)

set(src_compiler_definitions
    ${COMMON_COMPILER_DEFINITIONS}
    ${CAPNP_COMPILER_DEFINITIONS}
    -DNTA_OS_${platform_uppercase}
    -DNTA_ARCH_${BITNESS}
    -DHAVE_CONFIG_H
    -DNTA_INTERNAL
    -DBOOST_MATH_NO_LONG_DOUBLE_MATH_FUNCTIONS
    -DBOOST_NO_WREGEX
    -DAPR_DECLARE_STATIC
    -DAPU_DECLARE_STATIC)

if(NOT "${CMAKE_BUILD_TYPE}" STREQUAL "Release")
  set(src_compiler_definitions
      ${src_compiler_definitions}
      -DNTA_ASSERTIONS_ON)
endif()

if(${CMAKE_CXX_COMPILER_ID} STREQUAL "GNU")
  set(src_compiler_definitions
      ${src_compiler_definitions}
      -DNTA_COMPILER_GNU)
elseif(${CMAKE_CXX_COMPILER_ID} MATCHES "Clang")
  set(src_compiler_definitions
      ${src_compiler_definitions}
      -DNTA_COMPILER_CLANG)
elseif(${CMAKE_CXX_COMPILER_ID} STREQUAL "MSVC")
  set(src_compiler_definitions
      ${src_compiler_definitions}
      -DNTA_COMPILER_MSVC)
elseif(${CMAKE_CXX_COMPILER_ID} STREQUAL "MinGW")
  set(src_compiler_definitions
      ${src_compiler_definitions}
      -DNTA_COMPILER_GNU
      -D_hypot=hypot)
endif()


add_definitions(${src_compiler_definitions})


#
# Find Python Interp, min. v2.7
# And NumPy core directory
#
find_package(PythonInterp 2.7 REQUIRED)
message(STATUS "CMAKE Found python interpreter ${PYTHON_EXECUTABLE} version=${PYTHON_VERSION_STRING}")
execute_process(COMMAND "${PYTHON_EXECUTABLE}" "-c"
                        "import numpy; import os; import sys; sys.stdout.write(os.path.dirname(numpy.get_include()))"
                         OUTPUT_VARIABLE src_numpy_core)

# Quick way to fixup directory paths to NumPy
get_filename_component(src_numpy_core ${src_numpy_core}/include/.. ABSOLUTE)

message(STATUS "src_numpy_core   = ${src_numpy_core}")


#
# Setup include paths
#
if("${PROJECT_BUILD_ARTIFACTS_DIR}" STREQUAL "")
  set(PROJECT_BUILD_ARTIFACTS_DIR "${PROJECT_BINARY_DIR}/artifacts")
endif()

include_directories(SYSTEM
                    ${src_numpy_core}/include
                    ${PROJECT_BINARY_DIR})

include_directories(${PROJECT_SOURCE_DIR})

#
# Let CMake know where all of the external files are.
#
set(CMAKE_PREFIX_PATH ${CMAKE_PREFIX_PATH}
                      ${REPOSITORY_DIR}/external/common/
                      ${REPOSITORY_DIR}/external/${PLATFORM}${BITNESS}${PLATFORM_SUFFIX}/
                      ${src_numpy_core}/)

message(STATUS "CMAKE_PREFIX_PATH   = ${CMAKE_PREFIX_PATH}")

#
# Extract current git sha and record in nupic/Version.hpp
#
execute_process(COMMAND git rev-parse HEAD
                OUTPUT_VARIABLE NUPIC_CORE_VERSION
                OUTPUT_STRIP_TRAILING_WHITESPACE)
configure_file(
  "${PROJECT_SOURCE_DIR}/nupic/Version.hpp.in"
  "${PROJECT_BINARY_DIR}/Version.hpp")

#
# Setup gtest
#
set(src_lib_static_gtest gtest)
add_library(${src_lib_static_gtest}
            STATIC
            ${REPOSITORY_DIR}/external/common/src/gtest/gtest-all.cpp)
set_target_properties(${src_lib_static_gtest}
                      PROPERTIES COMPILE_FLAGS "${src_compile_flags}"
                      LINK_FLAGS "${INTERNAL_LINKER_FLAGS_OPTIMIZED}")

#
# Locate Python artifacts
#
find_package(PythonLibs REQUIRED)
include_directories(SYSTEM ${PYTHON_INCLUDE_DIRS})

message(STATUS "PYTHON_EXECUTABLE   = ${PYTHON_EXECUTABLE}")
message(STATUS "PYTHON_INCLUDE_DIRS = ${PYTHON_INCLUDE_DIRS}")
message(STATUS "PYTHON_LIBRARIES    = ${PYTHON_LIBRARIES}")


#
# Python support
#
set(src_py_support_files
    nupic/py_support/NumpyArrayObject.cpp
    nupic/py_support/NumpyVector.cpp
    nupic/py_support/PyArray.cpp
    nupic/py_support/PyHelpers.cpp
    nupic/py_support/PythonStream.cpp
    nupic/bindings/PySparseTensor.cpp
)


message(STATUS "SWIG_EXECUTABLE           = ${SWIG_EXECUTABLE}")
message(STATUS "SWIG_DIR                  = ${SWIG_DIR}")

#
# Common system libraries for shared libraries and executables
#
set(src_common_os_libs)

if("${PLATFORM}" STREQUAL "linux")
  list(APPEND src_common_os_libs pthread dl)
elseif("${PLATFORM}" STREQUAL "darwin")
  list(APPEND src_common_os_libs c++abi)
elseif(MSYS OR MINGW)
  list(APPEND src_common_os_libs psapi ws2_32 wsock32 rpcrt4)
elseif("${PLATFORM}" STREQUAL "windows")
  list(APPEND src_common_os_libs oldnames.lib psapi.lib ws2_32.lib)
endif()

message(STATUS "src_common_os_libs        = ${src_common_os_libs}")


#
# Setup nupic_core_solo static library, consisting of our own sources;
#
# this is an intermediate archive that will be merged with external static
# libraries in a subsequent step to produce the nupic_core "combined" static
# library.
#
set(src_lib_static_nupiccore_solo nupic_core_solo)

set(src_nupiccore_srcs
    nupic/algorithms/Anomaly.cpp
    nupic/algorithms/BitHistory.cpp
    nupic/algorithms/Cell.cpp
    nupic/algorithms/Cells4.cpp
    nupic/algorithms/ClassifierResult.cpp
    nupic/algorithms/CondProbTable.cpp
    nupic/algorithms/Connections.cpp
    nupic/algorithms/InSynapse.cpp
    nupic/algorithms/OutSynapse.cpp
    nupic/algorithms/Segment.cpp
    nupic/algorithms/SegmentUpdate.cpp
    nupic/algorithms/SDRClassifier.cpp
    nupic/algorithms/SpatialPooler.cpp
    nupic/algorithms/TemporalMemory.cpp
    nupic/encoders/ScalarEncoder.cpp
    nupic/encoders/ScalarSensor.cpp
    nupic/engine/Collections.cpp
    nupic/engine/Input.cpp
    nupic/engine/Link.cpp
    nupic/engine/LinkPolicyFactory.cpp
    nupic/engine/Network.cpp
    nupic/engine/NuPIC.cpp
    nupic/engine/Output.cpp
    nupic/engine/Region.cpp
    nupic/engine/RegionImpl.cpp
    nupic/engine/RegionImplFactory.cpp
    nupic/engine/RegionIo.cpp
    nupic/engine/RegionParameters.cpp
    nupic/engine/Spec.cpp
    nupic/engine/TestFanIn2LinkPolicy.cpp
    nupic/engine/TestNode.cpp
    nupic/engine/UniformLinkPolicy.cpp
    nupic/engine/YAMLUtils.cpp
    nupic/math/SparseMatrixAlgorithms.cpp
    nupic/math/SparseMatrixConnections.cpp
    nupic/math/StlIo.cpp
    nupic/math/Topology.cpp
    nupic/ntypes/ArrayBase.cpp
    nupic/ntypes/Buffer.cpp
    nupic/ntypes/Collection.cpp
    nupic/ntypes/Dimensions.cpp
    nupic/ntypes/MemParser.cpp
    nupic/ntypes/Scalar.cpp
    nupic/ntypes/Value.cpp
    nupic/os/Directory.cpp
    nupic/os/DynamicLibrary.cpp
    nupic/os/Env.cpp
    nupic/os/FStream.cpp
    nupic/os/OS.cpp
    nupic/os/OSUnix.cpp
    nupic/os/OSWin.cpp
    nupic/os/Path.cpp
    nupic/os/Regex.cpp
    nupic/os/Timer.cpp
    nupic/regions/PyRegion.cpp
    nupic/regions/VectorFile.cpp
    nupic/regions/VectorFileEffector.cpp
    nupic/regions/VectorFileSensor.cpp
    nupic/types/BasicType.cpp
    nupic/types/Fraction.cpp
    nupic/utils/LoggingException.cpp
    nupic/utils/LogItem.cpp
    nupic/utils/MovingAverage.cpp
    nupic/utils/Random.cpp
    nupic/utils/StringUtils.cpp
    nupic/utils/TRandom.cpp
    nupic/utils/Watcher.cpp)

set(src_lib_static_nupiccore_srcs
    ${src_py_support_files}
    ${src_nupiccore_srcs})

set(src_lib_static_nupiccore_compile_flags
    "${src_compile_flags} -I${src_numpy_core}/include")

message(STATUS "src_compile_flags = ${src_compile_flags}")
message(STATUS "src_lib_static_nupiccore_compile_flags = ${src_lib_static_nupiccore_compile_flags}")

add_library(${src_lib_static_nupiccore_solo} STATIC
            ${src_lib_static_nupiccore_srcs})
# nupic_core_solo sources depend on headers installed by these external projects
add_dependencies(${src_lib_static_nupiccore_solo}
                 ${YAML_CPP_STATIC_LIB_TARGET}
                 ${YAML_STATIC_LIB_TARGET}
                 ${APR1_STATIC_LIB_TARGET}
                 ${APRUTIL1_STATIC_LIB_TARGET}
		 )
set_target_properties(${src_lib_static_nupiccore_solo} PROPERTIES COMPILE_FLAGS
                      ${src_lib_static_nupiccore_compile_flags})
if(${NUPIC_IWYU})
  # TODO: Create a target that doesn't include the generated capnp schema files
  # since we don't want to run iwyu on them and iwyu can only be applied to
  # CMake targets (not source files directly).
  set_target_properties(${src_lib_static_nupiccore_solo}
    PROPERTIES CXX_INCLUDE_WHAT_YOU_USE ${iwyu_path})
endif()


#
# Create the nupic_core "combined" static library by merging nupic_core_solo
# with our external static libraries
#

include(src/NupicLibraryUtils) # for MERGE_STATIC_LIBRARIES

set(src_lib_static_nupiccore_combined nupic_core)

set(src_external_static_libs
    
    ${YAML_CPP_STATIC_LIB_TARGET}
    ${YAML_STATIC_LIB_TARGET}
    ${APR1_STATIC_LIB_TARGET}
    ${APRUTIL1_STATIC_LIB_TARGET}
   )

set(src_combined_nupiccore_source_archives
    ${src_lib_static_nupiccore_solo}
    ${src_external_static_libs})

# Create a top-level library target for the combined static lib
merge_static_libraries(${src_lib_static_nupiccore_combined}
                       "${src_combined_nupiccore_source_archives}")


#
# Build tests of the nupic_core "combined" static library
#

# Common libs for test executables
set(src_common_test_exe_libs
    ${src_lib_static_nupiccore_combined}
    ${PYTHON_LIBRARIES}
    ${src_common_os_libs})

message(STATUS "src_common_test_exe_libs = ${src_common_test_exe_libs}")


#
# Setup test_py_region
#
set(src_executable_pyregiontest py_region_test)
add_executable(${src_executable_pyregiontest} test/integration/PyRegionTest.cpp)
target_link_libraries(${src_executable_pyregiontest} ${src_common_test_exe_libs})
set_target_properties(${src_executable_pyregiontest}
                      PROPERTIES COMPILE_FLAGS ${src_compile_flags})
set_target_properties(${src_executable_pyregiontest}
                      PROPERTIES LINK_FLAGS "${INTERNAL_LINKER_FLAGS_OPTIMIZED}")
add_custom_target(tests_py_region
                  COMMAND ${src_executable_pyregiontest}
                  DEPENDS ${src_executable_pyregiontest}
                  COMMENT "Executing test ${src_executable_pyregiontest}"
                  VERBATIM)

<<<<<<< HEAD
=======
#
# Setup test_connections_performance
#
set(src_executable_connectionsperformancetest connections_performance_test)
add_executable(${src_executable_connectionsperformancetest}
               test/integration/ConnectionsPerformanceTest.cpp)
target_link_libraries(${src_executable_connectionsperformancetest}
                      ${src_common_test_exe_libs})
set_target_properties(${src_executable_connectionsperformancetest}
                      PROPERTIES COMPILE_FLAGS ${src_compile_flags})
set_target_properties(${src_executable_connectionsperformancetest}
                      PROPERTIES LINK_FLAGS "${INTERNAL_LINKER_FLAGS_OPTIMIZED}")
add_custom_target(tests_connections_performance
                  COMMAND ${src_executable_connectionsperformancetest}
                  DEPENDS ${src_executable_connectionsperformancetest}
                  COMMENT "Executing test ${src_executable_connectionsperformancetest}"
                  VERBATIM)

#
# Setup helloregion example
#
set(src_executable_helloregion helloregion)
add_executable(${src_executable_helloregion} examples/regions/HelloRegions.cpp)
target_link_libraries(${src_executable_helloregion} ${src_common_test_exe_libs})
set_target_properties(${src_executable_helloregion}
                      PROPERTIES COMPILE_FLAGS ${src_compile_flags})
set_target_properties(${src_executable_helloregion}
                      PROPERTIES LINK_FLAGS "${INTERNAL_LINKER_FLAGS_OPTIMIZED}")


#
# Setup HelloSP_TP example
#
set(src_executable_hellosptp hello_sp_tp)
add_executable(${src_executable_hellosptp} examples/algorithms/HelloSP_TP.cpp)
target_link_libraries(${src_executable_hellosptp} ${src_common_test_exe_libs})
set_target_properties(${src_executable_hellosptp}
                      PROPERTIES COMPILE_FLAGS ${src_compile_flags})
set_target_properties(${src_executable_hellosptp}
                      PROPERTIES LINK_FLAGS "${INTERNAL_LINKER_FLAGS_OPTIMIZED}")

>>>>>>> 399e5aab

#
# Setup gtests
#
set(src_executable_gtests unit_tests)
add_executable(${src_executable_gtests}
               test/unit/algorithms/AnomalyTest.cpp
               test/unit/algorithms/Cells4Test.cpp
               test/unit/algorithms/CondProbTableTest.cpp
               test/unit/algorithms/ConnectionsTest.cpp
	       test/unit/algorithms/ConnectionsPerformanceTest.cpp
	       test/unit/algorithms/HelloSPTPTest.cpp
               test/unit/algorithms/NearestNeighborUnitTest.cpp
               test/unit/algorithms/SDRClassifierTest.cpp
               test/unit/algorithms/SegmentTest.cpp
	       test/unit/algorithms/Serialization.cpp
               test/unit/algorithms/SpatialPoolerTest.cpp
               test/unit/algorithms/TemporalMemoryTest.cpp
               test/unit/encoders/ScalarEncoderTest.cpp
	       test/unit/engine/CppRegionTest.cpp
               test/unit/engine/InputTest.cpp
	       test/unit/engine/HelloRegionTest.cpp
               test/unit/engine/LinkTest.cpp
               test/unit/engine/NetworkTest.cpp
               test/unit/engine/UniformLinkPolicyTest.cpp
               test/unit/engine/YAMLUtilsTest.cpp
               test/unit/math/DenseTensorUnitTest.cpp
               test/unit/math/DomainUnitTest.cpp
               test/unit/math/IndexUnitTest.cpp
               test/unit/math/MathsTest.cpp
               test/unit/math/SegmentMatrixAdapterTest.cpp
               test/unit/math/SparseBinaryMatrixTest.cpp
               test/unit/math/SparseMatrix01UnitTest.cpp
               test/unit/math/SparseMatrixTest.cpp
               test/unit/math/SparseMatrixUnitTest.cpp
               test/unit/math/SparseTensorUnitTest.cpp
               test/unit/math/TopologyTest.cpp
               test/unit/ntypes/ArrayTest.cpp
               test/unit/ntypes/BufferTest.cpp
               test/unit/ntypes/CollectionTest.cpp
               test/unit/ntypes/DimensionsTest.cpp
               test/unit/ntypes/MemParserTest.cpp
               test/unit/ntypes/MemStreamTest.cpp
               test/unit/ntypes/NodeSetTest.cpp
               test/unit/ntypes/ScalarTest.cpp
               test/unit/ntypes/ValueTest.cpp
               test/unit/os/DirectoryTest.cpp
               test/unit/os/EnvTest.cpp
               test/unit/os/OSTest.cpp
               test/unit/os/PathTest.cpp
               test/unit/os/RegexTest.cpp
               test/unit/os/TimerTest.cpp
               test/unit/py_support/PyHelpersTest.cpp
               test/unit/types/BasicTypeTest.cpp
               test/unit/types/ExceptionTest.cpp
               test/unit/types/FractionTest.cpp
               test/unit/UnitTestMain.cpp
               test/unit/utils/GroupByTest.cpp
               test/unit/utils/MovingAverageTest.cpp
               test/unit/utils/RandomTest.cpp
               test/unit/utils/WatcherTest.cpp)
target_link_libraries(${src_executable_gtests}
                      ${src_lib_static_gtest}
                      ${src_common_test_exe_libs})
set_target_properties(${src_executable_gtests}
                      PROPERTIES COMPILE_FLAGS ${src_compile_flags}
                                 LINK_FLAGS "${INTERNAL_LINKER_FLAGS_OPTIMIZED}")
add_custom_target(tests_unit
                  COMMAND ${src_executable_gtests}
                  DEPENDS ${src_executable_gtests}
                  COMMENT "Executing test ${src_executable_gtests}"
                  VERBATIM)

#
# tests_all just calls other targets
#
# TODO This doesn't seem to have any effect; it's probably because the DEPENDS
# of add_custom_target must be files, not other high-level targets. If really
# need to run these tests during build, then either the individual
# add_custom_target of the individual test runners should be declared with the
# ALL option, or tests_all target whould be declared without DEPENDS, and
# add_dependencies should be used to set it's dependencies on the custom targets
# of the inidividual test runners.
add_custom_target(tests_all
                  DEPENDS tests_unit
                  COMMENT "Running all tests"
                  VERBATIM)


#
# Use SWIG to generate Python extensions.
#
if (NUPIC_BUILD_PYEXT_MODULES)
  include(UseSWIG)

  # Set the output location for the language modules that are created.
  set(CMAKE_SWIG_OUTDIR ${PROJECT_BINARY_DIR})

  # Make sure the directory exists for the generated C++ files.
  file(MAKE_DIRECTORY ${PROJECT_BINARY_DIR}/nupic/bindings)

  # TODO ZZZ set COMPILE_FLAGS on swig targets

  # SWIG options from:
  # https://github.com/swig/swig/blob/master/Source/Modules/python.cxx#L111
  set(src_swig_flags
      -c++
      -features
      autodoc=0,directors=0
      -noproxyimport
      -keyword
      -modern
      -modernargs
      -noproxydel
      -fvirtual
      -fastunpack
      -nofastproxy
      -fastquery
      -outputtuple
      -castmode
      -nosafecstrings
      -w402
      -w503
      -w511
      -w302
      -w362
      -w312
      -w389
      -DSWIG_PYTHON_LEGACY_BOOL
      -I${SWIG_DIR}/python
      -I${SWIG_DIR}
      ${src_compiler_definitions}
  )

  file(GLOB_RECURSE swig_header_deps *.i *.hpp *.h)

  message(STATUS "src_swig_flags = ${src_swig_flags}")

  # Tell swig which command-line options to use, allowing user to override
  set(CMAKE_SWIG_FLAGS ${src_swig_flags} ${CMAKE_SWIG_FLAGS})

  # Set up linker flags for python extension shared libraries
  set(_SRC_SWIG_EXTENSION_LINK_FLAGS "${PYEXT_LINKER_FLAGS_OPTIMIZED}")

  # NOTE Non-Windows Python extensions shouldn't be linking against libpython;
  # symbols should be available automatically when python loads the extension.
  #
  set(_SRC_SWIG_LINK_LIBRARIES
      ${src_lib_static_nupiccore_combined}
      ${src_common_os_libs})

  # Common dependencies for our python extensions for use with
  # SWIG_MODULE_name_EXTRA_DEPS
  # Make sure we don't execute the swig executable before it is built
  set(_SRC_SWIG_EXTRA_DEPS Swig)

  # NOTE Windows DLLs are shared executables with their own main; they require
  # all symbols to resolve at link time, so we have to add libpython for this
  # platform
  #
  if("${PLATFORM}" STREQUAL "windows")
    list(APPEND _SRC_SWIG_LINK_LIBRARIES
         ${PYTHON_LIBRARIES})
  endif()

  message(STATUS "_SRC_SWIG_EXTRA_DEPS     = ${_SRC_SWIG_EXTRA_DEPS}")
  message(STATUS "_SRC_SWIG_LINK_LIBRARIES = ${_SRC_SWIG_LINK_LIBRARIES}")
  message(STATUS "_SRC_SWIG_EXTENSION_LINK_FLAGS= ${_SRC_SWIG_EXTENSION_LINK_FLAGS}")
  message(STATUS "CMAKE_SWIG_FLAGS        = ${CMAKE_SWIG_FLAGS}")


  function(PREPEND_BOILERPLATE_TO_PYTHON_PROXY_MODULE
           MODULE_NAME)
    # Add a custom command to the Swig target to prepend boilerplate to the
    # swig-generated python proxy module
    # ${CMAKE_SWIG_OUTDIR}/${MODULE_NAME}.py.
    #
    # :param MODULE_NAME: the custom command will be added to the target
    #   corresponding to this Swig module name.
    set(preamble_filepath "${CMAKE_SOURCE_DIR}/src/nupic/bindings/swig_proxy_preamble.py")
    set(module_filepath "${CMAKE_SWIG_OUTDIR}/${MODULE_NAME}.py")

    add_custom_command(
      TARGET ${SWIG_MODULE_${MODULE_NAME}_REAL_NAME}
      POST_BUILD
      COMMAND
        ${CMAKE_COMMAND}
            -DSRC_FILE_1=${preamble_filepath}
            -DSRC_FILE_2=${module_filepath}
            -DTARGET_FILE=${module_filepath}
            -P ${CMAKE_SOURCE_DIR}/src/ConcatTwoFiles.cmake
      COMMENT "Prepending ${preamble_filepath} to swig-generated module ${module_filepath}"
    )
  endfunction(PREPEND_BOILERPLATE_TO_PYTHON_PROXY_MODULE)


  function(BUILD_EXTENSION MODULE_NAME)
    # Create a nupic.bindings swig extension target with the given Swig module
    # name. Also, if PY_EXTENSIONS_DIR is specified, request
    # installation of the extension library and python proxy module.
    #
    # The real target name is ${SWIG_MODULE_${MODULE_NAME}_REAL_NAME}.

    set(source_interface_file nupic/bindings/${MODULE_NAME}.i)

    set_source_files_properties(${source_interface_file} PROPERTIES
                                CPLUSPLUS ON
                                SWIG_MODULE_NAME ${MODULE_NAME})

    # Regenerate SWIG bindings if any headers change. (used by SWIG_ADD_LIBRARY)
    set(SWIG_MODULE_${MODULE_NAME}_EXTRA_DEPS ${swig_header_deps})

    #
    # Create custom command for generating files from SWIG
    #

    # Note: swig_add_module outputs ${swig_generated_file_fullname}
    SWIG_ADD_LIBRARY(${MODULE_NAME} LANGUAGE python SOURCES ${source_interface_file})

    set_source_files_properties(
      ${swig_generated_file_fullname} PROPERTIES
      GENERATED TRUE
      COMPILE_FLAGS ${src_swig_generated_file_compile_flags})

    swig_link_libraries(${MODULE_NAME} ${_SRC_SWIG_LINK_LIBRARIES})

    prepend_boilerplate_to_python_proxy_module(${MODULE_NAME})

    set(real_target "${SWIG_MODULE_${MODULE_NAME}_REAL_NAME}")

    set(extra_deps ${_SRC_SWIG_EXTRA_DEPS})
    set(link_flags ${_SRC_SWIG_EXTENSION_LINK_FLAGS})

    # Create an export map and update extra dependencies and link flags. This
    # export map prevents runtime-link preemption of statically-linked
    # libraries, such as -static-libstdc++, and limits the shared object's
    # symbol visibility to only the python extension's init function. NOTE Not
    # sure what, if anything, to do for MSVC at this time.
    set(extension_init_func "init${real_target}")

    if("${PLATFORM}" STREQUAL "darwin")
      set(link_flags
          "${link_flags} -Wl,-exported_symbol,_${extension_init_func}")

    elseif("${PLATFORM}" STREQUAL "linux" OR MINGW)
      set(export_map_file
          "${CMAKE_CURRENT_BINARY_DIR}/${real_target}_generated.expmap")

      #list(APPEND extra_deps "${export_map_file}")
      set(link_flags "${link_flags} -Wl,--version-script=${export_map_file}")

      set(export_map_contents "{global: ${extension_init_func}; local: *;};")

      message(STATUS "Writing export map file ${export_map_file} "
              "(${export_map_contents}).")

      file(WRITE ${export_map_file} "${export_map_contents}")
    endif()


    add_dependencies(${real_target} ${extra_deps})
    set_target_properties(${real_target} PROPERTIES
                          LINK_FLAGS "${link_flags}")

    # If a path is specified, copy extensions files to proper location.
    if (PY_EXTENSIONS_DIR)
      install(TARGETS
              ${real_target}
              LIBRARY DESTINATION ${PY_EXTENSIONS_DIR})
      install(FILES
              ${PROJECT_BINARY_DIR}/${MODULE_NAME}.py
              DESTINATION ${PY_EXTENSIONS_DIR})
    endif(PY_EXTENSIONS_DIR)

    message(
      STATUS
      "Created Swig target ${real_target} for swig module ${MODULE_NAME}. "
      "extra_deps=${extra_deps}, link_flags=${link_flags}")
  endfunction(BUILD_EXTENSION)


  # Algorithms
  build_extension("algorithms")

  # Engine
  build_extension("engine_internal")

  # Math
  build_extension("math")

endif() # NUPIC_BUILD_PYEXT_MODULES


#
# Install targets into CMAKE_INSTALL_PREFIX
#
install(TARGETS
        ${src_lib_static_nupiccore_combined}
        ${src_lib_static_gtest}
        ${src_executable_cppregiontest}
        ${src_executable_pyregiontest}
        ${src_executable_connectionsperformancetest}
<<<<<<< HEAD
=======
        ${src_executable_hellosptp}
>>>>>>> 399e5aab
        ${src_executable_gtests}
        RUNTIME DESTINATION bin
        LIBRARY DESTINATION lib
        ARCHIVE DESTINATION lib)

# Version.hpp is also used by the nupic.bindings release/deployment system
install(FILES ${PROJECT_BINARY_DIR}/Version.hpp
        DESTINATION include/nupic)

# install Data.csv for a test
install(FILES "${PROJECT_SOURCE_DIR}/test/unit/engine/Data.csv"
        DESTINATION "data/")

if ((NOT NUPIC_BUILD_PYEXT_MODULES) OR NUPIC_TOGGLE_INSTALL)
  install(DIRECTORY nupic DESTINATION include
          MESSAGE_NEVER
          FILES_MATCHING PATTERN "*.h*"
          PATTERN "*.hpp.in" EXCLUDE)
  install(DIRECTORY nupic DESTINATION include
          MESSAGE_NEVER
          FILES_MATCHING PATTERN "*.i")

  install(DIRECTORY ${REPOSITORY_DIR}/external/common/include/gtest
          MESSAGE_NEVER
          DESTINATION include/gtest
          FILES_MATCHING PATTERN "*.h*")

  install(DIRECTORY "${REPOSITORY_DIR}/external/common/include/"
          MESSAGE_NEVER
          DESTINATION include)

  install(DIRECTORY "${src_numpy_core}/lib/"
          MESSAGE_NEVER
          DESTINATION lib)
  install(DIRECTORY "${src_numpy_core}/include/"
          MESSAGE_NEVER
          DESTINATION include)

  install(DIRECTORY nupic/py_support DESTINATION include/nupic
          MESSAGE_NEVER
          FILES_MATCHING PATTERN "*.c*")
  install(DIRECTORY nupic DESTINATION include/nupic
          MESSAGE_NEVER
          FILES_MATCHING PATTERN "*.py")

  install(DIRECTORY "${SWIG_DIR}"
          MESSAGE_NEVER
          DESTINATION share/swig)
  install(PROGRAMS "${SWIG_EXECUTABLE}"
          DESTINATION bin)

  install(DIRECTORY "${APR1_STATIC_LIB_INC_DIR}/"
          MESSAGE_NEVER
          DESTINATION include)
  install(DIRECTORY "${APRUTIL1_STATIC_LIB_INC_DIR}/"
          MESSAGE_NEVER
          DESTINATION include)
          
endif ((NOT NUPIC_BUILD_PYEXT_MODULES) OR NUPIC_TOGGLE_INSTALL)

#
# `make package` results in
# nupic_core-${NUPIC_CORE_VERSION}-${PLATFORM}${BITNESS}${PLATFORM_SUFFIX}.tar.gz binary release
#

set(CPACK_GENERATOR "TGZ")
set(CPACK_PACKAGE_FILE_NAME "nupic_core-${NUPIC_CORE_VERSION}-${PLATFORM}${BITNESS}${PLATFORM_SUFFIX}")
include(CPack)<|MERGE_RESOLUTION|>--- conflicted
+++ resolved
@@ -387,51 +387,6 @@
                   COMMENT "Executing test ${src_executable_pyregiontest}"
                   VERBATIM)
 
-<<<<<<< HEAD
-=======
-#
-# Setup test_connections_performance
-#
-set(src_executable_connectionsperformancetest connections_performance_test)
-add_executable(${src_executable_connectionsperformancetest}
-               test/integration/ConnectionsPerformanceTest.cpp)
-target_link_libraries(${src_executable_connectionsperformancetest}
-                      ${src_common_test_exe_libs})
-set_target_properties(${src_executable_connectionsperformancetest}
-                      PROPERTIES COMPILE_FLAGS ${src_compile_flags})
-set_target_properties(${src_executable_connectionsperformancetest}
-                      PROPERTIES LINK_FLAGS "${INTERNAL_LINKER_FLAGS_OPTIMIZED}")
-add_custom_target(tests_connections_performance
-                  COMMAND ${src_executable_connectionsperformancetest}
-                  DEPENDS ${src_executable_connectionsperformancetest}
-                  COMMENT "Executing test ${src_executable_connectionsperformancetest}"
-                  VERBATIM)
-
-#
-# Setup helloregion example
-#
-set(src_executable_helloregion helloregion)
-add_executable(${src_executable_helloregion} examples/regions/HelloRegions.cpp)
-target_link_libraries(${src_executable_helloregion} ${src_common_test_exe_libs})
-set_target_properties(${src_executable_helloregion}
-                      PROPERTIES COMPILE_FLAGS ${src_compile_flags})
-set_target_properties(${src_executable_helloregion}
-                      PROPERTIES LINK_FLAGS "${INTERNAL_LINKER_FLAGS_OPTIMIZED}")
-
-
-#
-# Setup HelloSP_TP example
-#
-set(src_executable_hellosptp hello_sp_tp)
-add_executable(${src_executable_hellosptp} examples/algorithms/HelloSP_TP.cpp)
-target_link_libraries(${src_executable_hellosptp} ${src_common_test_exe_libs})
-set_target_properties(${src_executable_hellosptp}
-                      PROPERTIES COMPILE_FLAGS ${src_compile_flags})
-set_target_properties(${src_executable_hellosptp}
-                      PROPERTIES LINK_FLAGS "${INTERNAL_LINKER_FLAGS_OPTIMIZED}")
-
->>>>>>> 399e5aab
-
 #
 # Setup gtests
 #
@@ -733,10 +688,6 @@
         ${src_executable_cppregiontest}
         ${src_executable_pyregiontest}
         ${src_executable_connectionsperformancetest}
-<<<<<<< HEAD
-=======
-        ${src_executable_hellosptp}
->>>>>>> 399e5aab
         ${src_executable_gtests}
         RUNTIME DESTINATION bin
         LIBRARY DESTINATION lib
