/* ---------------------------------------------------------------------
 * Numenta Platform for Intelligent Computing (NuPIC)
 * Copyright (C) 2016, Numenta, Inc.  Unless you have an agreement
 * with Numenta, Inc., for a separate license for this software code, the
 * following terms and conditions apply:
 *
 * This program is free software: you can redistribute it and/or modify
 * it under the terms of the GNU Affero Public License version 3 as
 * published by the Free Software Foundation.
 *
 * This program is distributed in the hope that it will be useful,
 * but WITHOUT ANY WARRANTY; without even the implied warranty of
 * MERCHANTABILITY or FITNESS FOR A PARTICULAR PURPOSE.
 * See the GNU Affero Public License for more details.
 *
 * You should have received a copy of the GNU Affero Public License
 * along with this program.  If not, see http://www.gnu.org/licenses.
 *
 * http://numenta.org/licenses/
 * ---------------------------------------------------------------------
 */

#include <cmath> //exp
#include <deque>
#include <iostream>
#include <limits>
#include <map>
#include <numeric> //accumulate
#include <sstream>
#include <stdio.h>
#include <string>
#include <vector>
<<<<<<< HEAD
#include <algorithm> // sort
=======
#include <algorithm>
>>>>>>> 55488272


#include <nupic/algorithms/ClassifierResult.hpp>
#include <nupic/algorithms/SDRClassifier.hpp>
#include <nupic/utils/Log.hpp>

using namespace std;

namespace nupic {
namespace algorithms {
namespace sdr_classifier {

/**
 * get(x,y) accessor interface for Matrix; handles sparse (missing) values
 * @return return value stored at map[row][col], or defaultVal if such field does not exist
 **/
Real64 get_(const Matrix& m, const UInt row, const UInt col, const Real64 defaultVal=0.0) {
  try {
    return m.at(row).at(col);
  } catch(std::exception& ex ) {
    UNUSED(ex);
    return defaultVal;
  }
}


SDRClassifier::SDRClassifier(const vector<UInt> &steps, Real64 alpha,
                             Real64 actValueAlpha, UInt verbosity)
    : steps_(steps), alpha_(alpha), actValueAlpha_(actValueAlpha),
      maxInputIdx_(0), maxBucketIdx_(0), actualValues_({0.0}),
      actualValuesSet_({false}), version_(sdrClassifierVersion),
      verbosity_(verbosity) {
  sort(steps_.begin(), steps_.end());
  if (steps_.size() > 0) {
    maxSteps_ = steps_.at(steps_.size() - 1) + 1;
  } else {
    maxSteps_ = 1;
  }

  // TODO: insert maxBucketIdx / maxInputIdx hint as parameter?
  // There can be great overhead reallocating the array every time a new
  // input is seen, especially if we start at (0, 0). The client will
  // usually know what is the final maxInputIdx (typically the number
  // of columns?), and we can have heuristics using the encoder's
  // settings to get an good approximate of the maxBucketIdx, thus having
  // to reallocate this matrix only a few times, even never if we use
  // lower bounds
  for (const auto &step : steps_) {
	  Matrix m;
    weightMatrix_.emplace(step, m);
  }
}

SDRClassifier::~SDRClassifier() {}

void SDRClassifier::compute(UInt recordNum, const vector<UInt> &patternNZ,
                            const vector<UInt> &bucketIdxList,
                            const vector<Real64> &actValueList, bool category,
                            bool learn, bool infer, ClassifierResult *result) {
  // ensures that recordNum increases monotonically
  UInt lastRecordNum = -1;
  if (recordNumHistory_.size() > 0) {
    lastRecordNum = recordNumHistory_[recordNumHistory_.size() - 1];
    if (recordNum < lastRecordNum)
      NTA_THROW << "the record number has to increase monotonically";
  }

  // update pattern history if this is a new record
  if (recordNumHistory_.size() == 0 || recordNum > lastRecordNum) {
    patternNZHistory_.emplace_back(patternNZ.begin(), patternNZ.end());
    recordNumHistory_.push_back(recordNum);
    if (patternNZHistory_.size() > maxSteps_) {
      patternNZHistory_.pop_front();
      recordNumHistory_.pop_front();
    }
  }

  // if input pattern has greater index than previously seen, update
  // maxInputIdx and augment weight matrix with zero padding
  if (patternNZ.size() > 0) {
    const UInt maxInputIdx = *max_element(patternNZ.begin(), patternNZ.end());
    if (maxInputIdx > maxInputIdx_) {
      maxInputIdx_ = maxInputIdx;
    }
  }

  // if in inference mode, compute likelihood and update return value
  if (infer) {
    infer_(patternNZ, actValueList, result);
  }

  // update weights if in learning mode
  if (learn) {
    for (size_t categoryI = 0; categoryI < bucketIdxList.size(); categoryI++) {
      const UInt bucketIdx = bucketIdxList[categoryI];
      const Real64 actValue = actValueList[categoryI];
      // if bucket is greater, update maxBucketIdx_ and augment weight
      // matrix with zero-padding
      if (bucketIdx > maxBucketIdx_) {
        maxBucketIdx_ = bucketIdx;
      }

      // update rolling averages of bucket values
      while (actualValues_.size() <= maxBucketIdx_) {
        actualValues_.push_back(0.0);
        actualValuesSet_.push_back(false);
      }
      if (!actualValuesSet_[bucketIdx] || category) {
        actualValues_[bucketIdx] = actValue;
        actualValuesSet_[bucketIdx] = true;
      } else {
        actualValues_[bucketIdx] =
            ((1.0 - actValueAlpha_) * actualValues_[bucketIdx]) +
            (actValueAlpha_ * actValue);
      }
    }

    // compute errors and update weights
    auto patternIteration = patternNZHistory_.begin();
    for (auto learnRecord = recordNumHistory_.begin();
         learnRecord != recordNumHistory_.end();
         learnRecord++, patternIteration++) {
      const vector<UInt> learnPatternNZ = *patternIteration;
      const UInt nSteps = recordNum - *learnRecord;

      // update weights
      if (binary_search(steps_.begin(), steps_.end(), nSteps)) {
        const vector<Real64> error = calculateError_(bucketIdxList, learnPatternNZ, nSteps);
        Matrix& w = weightMatrix_.at(nSteps);
	NTA_ASSERT(alpha_ > 0.0);
        for (const auto& bit : learnPatternNZ) {
          for(UInt i = 0; i < error.size(); i++) {
            const auto val = get_(w, bit, i) + alpha_ * error[i];
	    if(val == 0) continue;
	    w[bit][i] = val;
          }
        }
      }
    }
  }
}

size_t SDRClassifier::persistentSize() const {
  stringstream s;
  s.flags(ios::scientific);
  s.precision(numeric_limits<double>::digits10 + 1);
  save(s);
  return s.str().size();
}

void SDRClassifier::infer_(const vector<UInt> &patternNZ,
                           const vector<Real64> &actValue,
                           ClassifierResult *result) {
  // add the actual values to the return value. For buckets that haven't
  // been seen yet, the actual value doesn't matter since it will have
  // zero likelihood.
  vector<Real64> *actValueVector =
      result->createVector(-1, (UInt)actualValues_.size(), 0.0);
  for (UInt i = 0; i < (UInt)actualValues_.size(); ++i) {
    if (actualValuesSet_[i]) {
      (*actValueVector)[i] = actualValues_[i];
    } else {
      // if doing 0-step ahead prediction, we shouldn't use any
      // knowledge of the classification input during inference
      if (steps_.at(0) == 0) {
        (*actValueVector)[i] = 0;
      } else {
        (*actValueVector)[i] = actValue[0];
      }
    }
  }

  for (auto nSteps = steps_.begin(); nSteps != steps_.end(); ++nSteps) {
    vector<Real64>* likelihoods = result->createVector(*nSteps, maxBucketIdx_ + 1, 0.0);
    for (const auto& bit : patternNZ) {
      const Matrix& w = weightMatrix_.at(*nSteps);
      for(UInt i =0; i< (UInt)likelihoods->size(); i++) {
        likelihoods->at(i) += get_(w, bit, i);
      }
    }
    softmax_(likelihoods->begin(), likelihoods->end());
  }
}

vector<Real64> SDRClassifier::calculateError_(const vector<UInt> &bucketIdxList,
                                              const vector<UInt> patternNZ,
                                              UInt step) {
  // compute predicted likelihoods
  vector<Real64> likelihoods(maxBucketIdx_ + 1, 0);

  for (const auto& bit : patternNZ) {
    const Matrix& w = weightMatrix_.at(step); //row
    for(UInt i=0; i< (UInt)likelihoods.size(); i++) {
      likelihoods[i] += get_(w, bit, i);
    }
  }
  softmax_(likelihoods.begin(), likelihoods.end());

  // compute target likelihoods
  vector<Real64> targetDistribution(maxBucketIdx_ + 1, 0.0);
  const Real64 numCategories = (Real64)bucketIdxList.size();
  for (size_t i = 0; i < bucketIdxList.size(); i++)
    targetDistribution[bucketIdxList[i]] = 1.0 / numCategories;

  NTA_ASSERT(likelihoods.size() == targetDistribution.size());
  for(UInt i = 0; i < likelihoods.size(); i++) {
    likelihoods[i] = targetDistribution[i] - likelihoods[i];
  }
  return likelihoods;
}


void SDRClassifier::softmax_(const vector<Real64>::iterator begin,
                             const vector<Real64>::iterator end) {
  const auto maxVal = *max_element(begin, end);
  for (auto itr = begin; itr != end; ++itr) { //TODO use c++17 reduce/transform
    *itr = std::exp(*itr - maxVal); // x[i] = exp(x[i] - maxVal)
  }
  const Real64 sum = std::accumulate(begin, end, 0.0); //sum of all elements raised to exp(elem) each.
  NTA_ASSERT(sum > 0.0);
  for (auto itr = begin; itr != end; ++itr) {
    *itr /= sum;
  }
}

UInt SDRClassifier::version() const { return version_; }

UInt SDRClassifier::getVerbosity() const { return verbosity_; }

void SDRClassifier::setVerbosity(UInt verbosity) { verbosity_ = verbosity; }

Real64 SDRClassifier::getAlpha() const { return alpha_; }

void SDRClassifier::save(ostream &outStream) const {
  // Write a starting marker and version.
  outStream << "SDRClassifier" << endl;
  outStream << version_ << endl;

  // Store the simple variables first.
  outStream << version() << " " << alpha_ << " " << actValueAlpha_ << " "
            << maxSteps_ << " " << maxBucketIdx_ << " " << maxInputIdx_ << " "
            << verbosity_ << " " << endl;

  // V1 additions.
  outStream << recordNumHistory_.size() << " ";
  for (const auto &elem : recordNumHistory_) {
    outStream << elem << " ";
  }
  outStream << endl;

  // Store the different prediction steps.
  outStream << steps_.size() << " ";
  for (auto &elem : steps_) {
    outStream << elem << " ";
  }
  outStream << endl;

  // Store the pattern history.
  outStream << patternNZHistory_.size() << " ";
  for (auto &pattern : patternNZHistory_) {
    outStream << pattern.size() << " ";
    for (auto &pattern_j : pattern) {
      outStream << pattern_j << " ";
    }
  }
  outStream << endl;

  // Store weight matrix
  outStream << weightMatrix_.size() << " ";
  for (const auto &elem : weightMatrix_) { // elem = Matrix
    outStream << elem.first << " ";
    const auto map2d =  elem.second; //2d map: map<int<map<int, double>>
    for(UInt i=0; i < maxInputIdx_; i++) {
      for(UInt j=0; j< maxBucketIdx_; j++) {
	const Real64 val = get_(map2d, i, j); //store dense map because indices i,j have to match in load()
        outStream << val << " "; //map2d[i][j]
      }
    }
  }
  outStream << endl;

  // Store the actual values for each bucket.
  outStream << actualValues_.size() << " ";
  for (UInt i = 0; i < actualValues_.size(); ++i) {
    outStream << actualValues_[i] << " ";
    outStream << actualValuesSet_[i] << " ";
  }
  outStream << endl;

  // Write an ending marker.
  outStream << "~SDRClassifier" << endl;
}


void SDRClassifier::load(istream &inStream) {
  // Clean up the existing data structures before loading
  steps_.clear();
  recordNumHistory_.clear();
  patternNZHistory_.clear();
  actualValues_.clear();
  actualValuesSet_.clear();
  weightMatrix_.clear();

  // Check the starting marker.
  string marker;
  inStream >> marker;
  NTA_CHECK(marker == "SDRClassifier");

  // Check the version.
  UInt version;
  inStream >> version;
  NTA_CHECK(version == 2);

  // Load the simple variables.
  inStream >> version_ >> alpha_ >> actValueAlpha_ >> maxSteps_ >>
      maxBucketIdx_ >> maxInputIdx_ >> verbosity_;

  UInt recordNumHistory;
  UInt curRecordNum;
  inStream >> recordNumHistory;
  for (UInt i = 0; i < recordNumHistory; ++i) {
      inStream >> curRecordNum;
      recordNumHistory_.push_back(curRecordNum);
  }

  // Load the prediction steps.
  UInt size;
  UInt step;
  inStream >> size;
  for (UInt i = 0; i < size; ++i) {
    inStream >> step;
    steps_.push_back(step);
  }

  // Load the input pattern history.
  inStream >> size;
  UInt vSize;
  for (UInt i = 0; i < size; ++i) {
    inStream >> vSize;
    patternNZHistory_.emplace_back(vSize);
    for (UInt j = 0; j < vSize; ++j) {
      inStream >> patternNZHistory_[i][j];
    }
  }

  // Load weight matrix.
  UInt numSteps;
  inStream >> numSteps;
  for (UInt s = 0; s < numSteps; ++s) {
    inStream >> step;
    // Insert the step to initialize the weight matrix
    auto m = Matrix();
    for (UInt i = 0; i < maxInputIdx_; i++) {
      for (UInt j = 0; j < maxBucketIdx_; j++) {
	Real64 val;
        inStream >> val;
	if(val == 0.0) continue; //load sparse map only
	m[i][j] = val;
      }
    }
    weightMatrix_[step] = m;
  }

  // Load the actual values for each bucket.
  UInt numBuckets;
  Real64 actualValue;
  bool actualValueSet;
  inStream >> numBuckets;
  for (UInt i = 0; i < numBuckets; ++i) {
    inStream >> actualValue;
    actualValues_.push_back(actualValue);
    inStream >> actualValueSet;
    actualValuesSet_.push_back(actualValueSet);
  }

  // Check for the end marker.
  inStream >> marker;
  NTA_CHECK(marker == "~SDRClassifier");

  // Update the version number.
  version_ = sdrClassifierVersion;
}



bool SDRClassifier::operator==(const SDRClassifier &other) const {
  if (steps_.size() != other.steps_.size()) {
    return false;
  }
  for (UInt i = 0; i < steps_.size(); i++) {
    if (steps_.at(i) != other.steps_.at(i)) {
      return false;
    }
  }

  if (fabs(alpha_ - other.alpha_) > 0.000001 ||
      fabs(actValueAlpha_ - other.actValueAlpha_) > 0.000001 ||
      maxSteps_ != other.maxSteps_) {
    return false;
  }

  if (patternNZHistory_.size() != other.patternNZHistory_.size()) {
    return false;
  }
  for (UInt i = 0; i < patternNZHistory_.size(); i++) {
    if (patternNZHistory_.at(i).size() !=
        other.patternNZHistory_.at(i).size()) {
      return false;
    }
    for (UInt j = 0; j < patternNZHistory_.at(i).size(); j++) {
      if (patternNZHistory_.at(i).at(j) !=
          other.patternNZHistory_.at(i).at(j)) {
        return false;
      }
    }
  }

  if (recordNumHistory_.size() != other.recordNumHistory_.size()) {
    return false;
  }
  for (UInt i = 0; i < recordNumHistory_.size(); i++) {
    if (recordNumHistory_.at(i) != other.recordNumHistory_.at(i)) {
      return false;
    }
  }

  if (maxBucketIdx_ != other.maxBucketIdx_) {
    return false;
  }

  if (maxInputIdx_ != other.maxInputIdx_) {
    return false;
  }

  if (weightMatrix_.size() != other.weightMatrix_.size()) {
    return false;
  }
  for (auto it = weightMatrix_.begin(); it != weightMatrix_.end(); it++) {
    const Matrix thisWeights = it->second;
    const Matrix otherWeights = other.weightMatrix_.at(it->first);
    for (UInt i = 0; i <= maxInputIdx_; ++i) {
      for (UInt j = 0; j <= maxBucketIdx_; ++j) {
        if (get_(thisWeights, i, j) != get_(otherWeights, i, j)) {
          return false;
        }
      }
    }
  }

  if (actualValues_.size() != other.actualValues_.size() ||
      actualValuesSet_.size() != other.actualValuesSet_.size()) {
    return false;
  }
  for (UInt i = 0; i < actualValues_.size(); i++) {
    if (fabs(actualValues_[i] - other.actualValues_[i]) > 0.000001 ||
        actualValuesSet_[i] != other.actualValuesSet_[i]) {
      return false;
    }
  }

  if (version_ != other.version_ || verbosity_ != other.verbosity_) {
    return false;
  }

  return true;
}


} // namespace sdr_classifier
} // namespace algorithms
} // namespace nupic<|MERGE_RESOLUTION|>--- conflicted
+++ resolved
@@ -30,11 +30,7 @@
 #include <stdio.h>
 #include <string>
 #include <vector>
-<<<<<<< HEAD
 #include <algorithm> // sort
-=======
-#include <algorithm>
->>>>>>> 55488272
 
 
 #include <nupic/algorithms/ClassifierResult.hpp>
