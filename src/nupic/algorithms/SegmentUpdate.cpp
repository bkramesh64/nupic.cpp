/* ---------------------------------------------------------------------
 * Numenta Platform for Intelligent Computing (NuPIC)
 * Copyright (C) 2013, Numenta, Inc.  Unless you have an agreement
 * with Numenta, Inc., for a separate license for this software code, the
 * following terms and conditions apply:
 *
 * This program is free software: you can redistribute it and/or modify
 * it under the terms of the GNU Affero Public License version 3 as
 * published by the Free Software Foundation.
 *
 * This program is distributed in the hope that it will be useful,
 * but WITHOUT ANY WARRANTY; without even the implied warranty of
 * MERCHANTABILITY or FITNESS FOR A PARTICULAR PURPOSE.
 * See the GNU Affero Public License for more details.
 *
 * You should have received a copy of the GNU Affero Public License
 * along with this program.  If not, see http://www.gnu.org/licenses.
 *
 * http://numenta.org/licenses/
 * ---------------------------------------------------------------------
 */

#include <nupic/algorithms/Cells4.hpp>
#include <nupic/algorithms/SegmentUpdate.hpp>
#include <nupic/utils/Log.hpp>

using namespace nupic::algorithms::Cells4;

SegmentUpdate::SegmentUpdate()
  : _sequenceSegment(false),
    _cellIdx((UInt) -1),
    _segIdx((UInt) -1),
    _timeStamp((UInt) -1),
    _synapses(),
    _phase1Flag(false),
    _weaklyPredicting(false)
{}

SegmentUpdate::SegmentUpdate(UInt cellIdx,
                             UInt segIdx,
                             bool sequenceSegment,
							 UInt timeStamp,
                             std::vector<UInt>  synapses,
                             bool phase1Flag,
                             bool weaklyPredicting,
                             Cells4* cells)
  : _sequenceSegment(sequenceSegment),
    _cellIdx(cellIdx),
    _segIdx(segIdx),
    _timeStamp(timeStamp),
    _synapses(std::move(synapses)),
    _phase1Flag(phase1Flag),
    _weaklyPredicting(weaklyPredicting)
{
  NTA_ASSERT(invariants(cells));
}

//--------------------------------------------------------------------------------
SegmentUpdate::SegmentUpdate(const SegmentUpdate &o) {
  _cellIdx = o._cellIdx;
  _segIdx = o._segIdx;
  _sequenceSegment = o._sequenceSegment;
  _synapses = o._synapses;
  _timeStamp = o._timeStamp;
  _phase1Flag = o._phase1Flag;
  _weaklyPredicting = o._weaklyPredicting;
  NTA_ASSERT(invariants());
}

bool SegmentUpdate::invariants(Cells4 *cells) const {
  bool ok = true;

  if (cells) {

    ok &= _cellIdx < cells->nCells();
    if (_segIdx != (UInt)-1)
      ok &= _segIdx < cells->__nSegmentsOnCell(_cellIdx);

    if (!_synapses.empty()) {
      for (UInt i = 0; i != _synapses.size(); ++i)
        ok &= _synapses[i] < cells->nCells();
      ok &= is_sorted(_synapses, true, true);
    }
  }

  return ok;
}

/**
 * Compare segmentUpdates.
 * SegmentUpdate and its synapses are added in random order
 * to somewhat random connections.  But if comparing
 * Serialized segmentUpdates against the original they will
 * be in exactly the same sequence.
 */
<<<<<<< HEAD
bool SegmentUpdate::equals(const SegmentUpdate& s) const
{
  if (s._cellIdx != _cellIdx) return false;
  if (s._segIdx != _segIdx) return false;
  if (s._sequenceSegment != _sequenceSegment) return false;
  if (s._timeStamp != _timeStamp) return false;
  if (s._phase1Flag != _phase1Flag) return false;
  if (s._weaklyPredicting != _weaklyPredicting) return false;
=======
bool SegmentUpdate::operator==(const SegmentUpdate &o) const {
>>>>>>> 511b7548

  // synapses
  if (s._synapses.size() != _synapses.size()) return false;
  for (Size synIdx1 = 1; synIdx1 < _synapses.size(); synIdx1++)
  {
      if (s._synapses[synIdx1] != _synapses[synIdx1])
        return false;
  }
  return true;
}<|MERGE_RESOLUTION|>--- conflicted
+++ resolved
@@ -93,19 +93,7 @@
  * Serialized segmentUpdates against the original they will
  * be in exactly the same sequence.
  */
-<<<<<<< HEAD
-bool SegmentUpdate::equals(const SegmentUpdate& s) const
-{
-  if (s._cellIdx != _cellIdx) return false;
-  if (s._segIdx != _segIdx) return false;
-  if (s._sequenceSegment != _sequenceSegment) return false;
-  if (s._timeStamp != _timeStamp) return false;
-  if (s._phase1Flag != _phase1Flag) return false;
-  if (s._weaklyPredicting != _weaklyPredicting) return false;
-=======
 bool SegmentUpdate::operator==(const SegmentUpdate &o) const {
->>>>>>> 511b7548
-
   // synapses
   if (s._synapses.size() != _synapses.size()) return false;
   for (Size synIdx1 = 1; synIdx1 < _synapses.size(); synIdx1++)
