/* ---------------------------------------------------------------------
 * Numenta Platform for Intelligent Computing (NuPIC)
 * Copyright (C) 2013, Numenta, Inc.  Unless you have an agreement
 * with Numenta, Inc., for a separate license for this software code, the
 * following terms and conditions apply:
 *
 * This program is free software: you can redistribute it and/or modify
 * it under the terms of the GNU General Public License version 3 as
 * published by the Free Software Foundation.
 *
 * This program is distributed in the hope that it will be useful,
 * but WITHOUT ANY WARRANTY; without even the implied warranty of
 * MERCHANTABILITY or FITNESS FOR A PARTICULAR PURPOSE.
 * See the GNU General Public License for more details.
 *
 * You should have received a copy of the GNU General Public License
 * along with this program.  If not, see http://www.gnu.org/licenses.
 *
 * http://numenta.org/licenses/
 * ---------------------------------------------------------------------
 */


#include <stdexcept>
#include <nupic/engine/RegionImplFactory.hpp>
#include <nupic/engine/RegionImpl.hpp>
#include <nupic/engine/Region.hpp>
#include <nupic/engine/RegisteredRegionImpl.hpp>
#include <nupic/engine/Spec.hpp>
#include <nupic/os/DynamicLibrary.hpp>
#include <nupic/os/Path.hpp>
#include <nupic/os/OS.hpp>
#include <nupic/os/Env.hpp>
#include <nupic/ntypes/Value.hpp>
#include <nupic/ntypes/BundleIO.hpp>
#include <nupic/engine/YAMLUtils.hpp>
#include <nupic/engine/TestNode.hpp>
#include <nupic/regions/VectorFileEffector.hpp>
#include <nupic/regions/VectorFileSensor.hpp>
#include <nupic/utils/Log.hpp>
#include <nupic/utils/StringUtils.hpp>

// from http://stackoverflow.com/a/9096509/1781435
#define stringify(x)  #x
#define expand_and_stringify(x) stringify(x)

namespace nupic
{
  // Path from site-packages to packages that contain NuPIC Python regions
  static std::vector<const char *> packages { "nupic.regions", "nupic.regions.extra" };

<<<<<<< HEAD
  // Mappings for c++ regions
=======
  // Mappings for C++ regions
>>>>>>> 09f8350e
  static std::map<const std::string, GenericRegisteredRegionImpl*> cpp_packages;

  void RegionImplFactory::registerCPPRegion(const std::string name, GenericRegisteredRegionImpl * wrapper)
  {
    cpp_packages[name] = wrapper;
  }

  // Allows the user to add custom regions to the package list
  void RegionImplFactory::registerPyRegionPackage(const char * path)
  {
    packages.push_back(path);
  }

  class DynamicPythonLibrary
  {
    typedef void (*initPythonFunc)();
    typedef void (*finalizePythonFunc)();
    typedef void * (*createSpecFunc)(const char *, void **);
    typedef int (*destroySpecFunc)(const char *);
    typedef void * (*createPyNodeFunc)(const char *, void *, void *, void **);
    typedef void * (*deserializePyNodeFunc)(const char *, void *, void *, void *);
  public:
    DynamicPythonLibrary() :
      initPython_(nullptr),
      finalizePython_(nullptr),
      createSpec_(nullptr),
      destroySpec_(nullptr),
      createPyNode_(nullptr)
    {
      // To find the pynode plugin we need the nupic
      // installation directory.
#if defined(NTA_OS_WINDOWS)
      std::string command = "python -c \"import sys;import os;import nupic;sys.stdout.write(os.path.abspath(os.path.join(nupic.__file__, \"\"../..\"\")))\"";
#else
      std::string command = "python -c 'import sys;import os;import nupic;sys.stdout.write(os.path.abspath(os.path.join(nupic.__file__, \"../..\")))'";
#endif
      rootDir_ = OS::executeCommand(command);
      if (!Path::exists(rootDir_))
        NTA_THROW << "Unable to find NuPIC library in '" << rootDir_ << "'";
      
      
#if defined(NTA_OS_WINDOWS)
      const char * filename = "cpp_region.dll";
#else
      const char * filename = "libcpp_region.so";
#endif

      std::string libName = Path::join(rootDir_, "nupic", filename);

      if (!Path::exists(libName))
        NTA_THROW << "Unable to find library '" << libName << "'";

      std::string errorString;
      DynamicLibrary * p = 
        DynamicLibrary::load(libName, 
                             // export as LOCAL because we don't want
                             // the symbols to be globally visible; 
                             // But the python module that we load
                             // has to be able to access symbols from
                             // libpython.so; Since libpython.so is linked
                             // to the pynode shared library, it appears
                             // we have to make the pynode shared library
                             // symbols global. TODO: investigate
                             DynamicLibrary::GLOBAL| 
                             // Evaluate them NOW instead of LAZY to catch 
                             // errors up front, even though this takes
                             // a little longer to load the library. 
                             // However -- the current dependency chain
                             // PyNode->Region->RegionImplFactory apparently
                             // creates never-used dependencies on YAML
                             // so until this is resolved use LAZY
                             DynamicLibrary::LAZY,
                             errorString);
      NTA_CHECK(p) << "Unable to load the pynode library: " << errorString;

      pynodeLibrary_ = boost::shared_ptr<DynamicLibrary>(p);

      initPython_ = (initPythonFunc)pynodeLibrary_->getSymbol("NTA_initPython");
      NTA_CHECK(initPython_) << "Unable to find NTA_initPython symbol in " << filename;

      finalizePython_ = (finalizePythonFunc)pynodeLibrary_->getSymbol("NTA_finalizePython");
      NTA_CHECK(finalizePython_) << "Unable to find NTA_finalizePython symbol in " << filename;

      createPyNode_ = (createPyNodeFunc)pynodeLibrary_->getSymbol("NTA_createPyNode");
      NTA_CHECK(createPyNode_) << "Unable to find NTA_createPyNode symbol in " << filename;

      deserializePyNode_ = (deserializePyNodeFunc)pynodeLibrary_->getSymbol("NTA_deserializePyNode");
      NTA_CHECK(createPyNode_) << "Unable to find NTA_createPyNode symbol in " << filename;

      createSpec_ = (createSpecFunc)pynodeLibrary_->getSymbol("NTA_createSpec");
      NTA_CHECK(createSpec_) << "Unable to find NTA_createSpec symbol in " << filename;

      destroySpec_ = (destroySpecFunc)pynodeLibrary_->getSymbol("NTA_destroySpec");
      NTA_CHECK(destroySpec_) << "Unable to find NTA_destroySpec symbol in " << filename;

      (*initPython_)();
    }

    ~DynamicPythonLibrary()
    {
      //NTA_DEBUG << "In DynamicPythonLibrary Destructor";
      if (finalizePython_)
        finalizePython_();
    } 

    void * createSpec(std::string nodeType, void ** exception)
    {
      //NTA_DEBUG << "RegionImplFactory::createSpec(" << nodeType << ")";
      return (*createSpec_)(nodeType.c_str(), exception);
    }

    int destroySpec(std::string nodeType)
    {
      NTA_INFO << "destroySpec(" << nodeType << ")";
      return (*destroySpec_)(nodeType.c_str());
    }

    void * createPyNode(const std::string& nodeType, 
                        ValueMap * nodeParams,
                        Region * region,
                        void ** exception)
    {
      //NTA_DEBUG << "RegionImplFactory::createPyNode(" << nodeType << ")";
      return (*createPyNode_)(nodeType.c_str(),
                              reinterpret_cast<void *>(nodeParams),
                              reinterpret_cast<void*>(region),
                              exception);

    }

    void * deserializePyNode(const std::string& nodeType, 
                             BundleIO* bundle,
                             Region * region, 
                             void ** exception)
    {
      //NTA_DEBUG << "RegionImplFactory::deserializePyNode(" << nodeType << ")";
      return (*deserializePyNode_)(nodeType.c_str(), 
                                   reinterpret_cast<void*>(bundle),
                                   reinterpret_cast<void*>(region), 
                                   exception);
    }

    const std::string& getRootDir() const
    {
      return rootDir_;
    }

  private:
    std::string rootDir_;
    boost::shared_ptr<DynamicLibrary> pynodeLibrary_;
    initPythonFunc initPython_;
    finalizePythonFunc finalizePython_;
    createSpecFunc createSpec_;
    destroySpecFunc destroySpec_;
    createPyNodeFunc createPyNode_;
    deserializePyNodeFunc deserializePyNode_;
  };

RegionImplFactory & RegionImplFactory::getInstance()
{
  static RegionImplFactory instance;
<<<<<<< HEAD
  if (cpp_packages.empty()) {
=======
  if (cpp_packages.empty())
  {
>>>>>>> 09f8350e
    cpp_packages["TestNode"] = new RegisteredRegionImpl<TestNode>();
    cpp_packages["VectorFileEffector"] = new RegisteredRegionImpl<VectorFileEffector>();
    cpp_packages["VectorFileSensor"] = new RegisteredRegionImpl<VectorFileSensor>();
  }

  return instance;
}

// This function creates either a NuPIC 2 or NuPIC 1 Python node 
static RegionImpl * createPyNode(DynamicPythonLibrary * pyLib, 
                                 const std::string & nodeType,
                                 ValueMap * nodeParams,
                                 Region * region)
{
  for (auto package : packages)
  {
    
    // Construct the full module path to the requested node
    std::string fullNodeType = std::string(package);
    if (!fullNodeType.empty()) // Not in current directory
      fullNodeType += std::string(".");
    fullNodeType += std::string(nodeType.c_str() + 3);

    void * exception = nullptr;
    void * node = pyLib->createPyNode(fullNodeType, nodeParams, region, &exception);
    if (node)
      return static_cast<RegionImpl*>(node);
  }

  NTA_THROW << "Unable to create region " << region->getName() << " of type " << nodeType;
  return nullptr;
}

// This function deserializes either a NuPIC 2 or NuPIC 1 Python node 
static RegionImpl * deserializePyNode(DynamicPythonLibrary * pyLib, 
                                      const std::string & nodeType,
                                      BundleIO & bundle,
                                      Region * region)
{
  // We need to find the module so that we know if it is NuPIC 1 or NuPIC 2
  for (auto package : packages)
  {
    
    // Construct the full module path to the requested node
    std::string fullNodeType = std::string(package);
    if (!fullNodeType.empty()) // Not in current directory
      fullNodeType += std::string(".");
    fullNodeType += std::string(nodeType.c_str() + 3);

    void *exception = nullptr;
    void * node = pyLib->deserializePyNode(fullNodeType, &bundle, region, &exception);
    if (node)
      return static_cast<RegionImpl*>(node);
  }
  NTA_THROW << "Unable to deserialize region " << region->getName() << " of type " << nodeType;
  return nullptr;



}

RegionImpl* RegionImplFactory::createRegionImpl(const std::string nodeType, 
                                                const std::string nodeParams,
                                                Region* region)
{

  RegionImpl *mn = nullptr;
  Spec *ns = getSpec(nodeType);
  ValueMap vm = YAMLUtils::toValueMap(
    nodeParams.c_str(), 
    ns->parameters, 
    nodeType, 
    region->getName());
    
  if (cpp_packages.find(nodeType) != cpp_packages.end())
  {
    mn = cpp_packages[nodeType]->createRegionImpl(vm, region);
  }
  else if ((nodeType.find(std::string("py.")) == 0))
  {
    if (!pyLib_)
      pyLib_ = boost::shared_ptr<DynamicPythonLibrary>(new DynamicPythonLibrary());
    
    mn = createPyNode(pyLib_.get(), nodeType, &vm, region);
  } else
  {
    NTA_THROW << "Unsupported node type '" << nodeType << "'";
  }

  return mn;

}

RegionImpl* RegionImplFactory::deserializeRegionImpl(const std::string nodeType, 
                                                     BundleIO& bundle,
                                                     Region* region)
{

  RegionImpl *mn = nullptr;

  if (cpp_packages.find(nodeType) != cpp_packages.end())
  {
    mn = cpp_packages[nodeType]->deserializeRegionImpl(bundle, region);
  }
  else if (StringUtils::startsWith(nodeType, "py."))
  {
    if (!pyLib_)
      pyLib_ = boost::shared_ptr<DynamicPythonLibrary>(new DynamicPythonLibrary());
    
    mn = deserializePyNode(pyLib_.get(), nodeType, bundle, region);
  } else
  {
    NTA_THROW << "Unsupported node type '" << nodeType << "'";
  }
  return mn;

}

// This function returns the node spec of a NuPIC 2 or NuPIC 1 Python node 
static Spec * getPySpec(DynamicPythonLibrary * pyLib,
                                const std::string & nodeType)
{
  for (auto package : packages)
  {
    

    // Construct the full module path to the requested node
    std::string fullNodeType = std::string(package);
    if (!fullNodeType.empty()) // Not in current directory
      fullNodeType += std::string(".");
    fullNodeType += std::string(nodeType.c_str() + 3);

    void * exception = nullptr;
    void * ns = pyLib->createSpec(fullNodeType, &exception);
    if (ns) {
      return (Spec *)ns;
    }
  }

  NTA_THROW << "Matching Python module for " << nodeType << " not found.";
}

Spec * RegionImplFactory::getSpec(const std::string nodeType)
{
  std::map<std::string, Spec*>::iterator it;
  // return from cache if we already have it
  it = nodespecCache_.find(nodeType);
  if (it != nodespecCache_.end())
    return it->second;

  // grab the nodespec and cache it
  // one entry per supported node type
  Spec * ns = nullptr;
  if (cpp_packages.find(nodeType) != cpp_packages.end())
  {
    ns = cpp_packages[nodeType]->createSpec();
  }
  else if (nodeType.find(std::string("py.")) == 0)
  {
    if (!pyLib_)
      pyLib_ = boost::shared_ptr<DynamicPythonLibrary>(new DynamicPythonLibrary());

    ns = getPySpec(pyLib_.get(), nodeType);
  } 
  else 
  {
    NTA_THROW << "getSpec() -- Unsupported node type '" << nodeType << "'";
  }

  if (!ns)
    NTA_THROW << "Unable to get node spec for: " << nodeType;

  nodespecCache_[nodeType] = ns;
  return ns;
}
    
void RegionImplFactory::cleanup()
{
  std::map<std::string, Spec*>::iterator ns;
  // destroy all nodespecs
  for (ns = nodespecCache_.begin(); ns != nodespecCache_.end(); ns++)
  {
    assert(ns->second != nullptr);
    // PyNode node specs are destroyed by the C++ PyNode
    if (ns->first.substr(0, 3) == "py.")
    {
      pyLib_->destroySpec(ns->first);
    }
    else
    {
      delete ns->second;
    }

    ns->second = nullptr;
  }

  nodespecCache_.clear();

  // destroy all RegisteredRegionImpls
  for (auto rri = cpp_packages.begin(); rri != cpp_packages.end(); rri++)
  {
    NTA_ASSERT(rri->second != nullptr);
    delete rri->second;
    rri->second = nullptr;
  }

  cpp_packages.clear();

  // Never release the Python dynamic library!
  // This is due to cleanup issues of Python itself
  // See: http://docs.python.org/c-api/init.html#Py_Finalize
  //pyLib_.reset();
}

}
<|MERGE_RESOLUTION|>--- conflicted
+++ resolved
@@ -49,11 +49,7 @@
   // Path from site-packages to packages that contain NuPIC Python regions
   static std::vector<const char *> packages { "nupic.regions", "nupic.regions.extra" };
 
-<<<<<<< HEAD
-  // Mappings for c++ regions
-=======
   // Mappings for C++ regions
->>>>>>> 09f8350e
   static std::map<const std::string, GenericRegisteredRegionImpl*> cpp_packages;
 
   void RegionImplFactory::registerCPPRegion(const std::string name, GenericRegisteredRegionImpl * wrapper)
@@ -215,12 +211,8 @@
 RegionImplFactory & RegionImplFactory::getInstance()
 {
   static RegionImplFactory instance;
-<<<<<<< HEAD
-  if (cpp_packages.empty()) {
-=======
   if (cpp_packages.empty())
   {
->>>>>>> 09f8350e
     cpp_packages["TestNode"] = new RegisteredRegionImpl<TestNode>();
     cpp_packages["VectorFileEffector"] = new RegisteredRegionImpl<VectorFileEffector>();
     cpp_packages["VectorFileSensor"] = new RegisteredRegionImpl<VectorFileSensor>();
