--- conflicted
+++ resolved
@@ -237,35 +237,6 @@
   bool initialized_;
   Array data_;
 
-<<<<<<< HEAD
-=======
-  /*
-   * cached splitter map -- only created if requested
-   * mutable because getSplitterMap() is const and logically
-   * getting the splitter map doesn't change the Input
-   *
-   * What is a SplitterMap?
-   * When there is more than one output going to one input (FAN-IN)
-   * then we need a way to determine how to combine them.
-   * By default each output is appended to the width of the
-   * input buffer. But if you want some other behaviour then
-   * you use a splitterMap to re-map where each bit goes
-   * in the resulting input buffer.  
-   *
-   * There are cases where remapping of incoming data
-   * may be useful even if it is not a FAN-IN condition.
-   *
-   * The mapping in the splitterMap is determined by the
-   * LinkPolicy.
-   * 
-   * The SplitterMap is a vector of vectors.  The inner
-   * vector is the index of where the correspoinding bit 
-   * should go in the resulting input buffer.  The outter
-   * vector is which output is being sent to the input.
-   *
-   */
-  mutable SplitterMap splitterMap_;
->>>>>>> 2def6424
 
   /*
    * Cache of information about link offsets so we can
