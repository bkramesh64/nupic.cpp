--- conflicted
+++ resolved
@@ -29,23 +29,14 @@
 #include "nupic/algorithms/Cells4.hpp"
 #include "nupic/algorithms/SpatialPooler.hpp"
 #include "nupic/os/Timer.hpp"
-<<<<<<< HEAD
 #include "nupic/utils/VectorHelpers.hpp"
 
 using namespace std;
 using namespace nupic;
 using namespace nupic::utils;
 using nupic::algorithms::spatial_pooler::SpatialPooler;
-=======
-#include "nupic/utils/Random.hpp"
+using nupic::algorithms::Cells4::Cells4;
 
-using namespace std;
-using namespace nupic;
->>>>>>> f6fa9a0a
-using nupic::algorithms::Cells4::Cells4;
-using nupic::algorithms::spatial_pooler::SpatialPooler;
-
-<<<<<<< HEAD
 // function generator:
 int RandomNumber01 () { return (rand()%2); } // returns random (binary) numbers from {0,1}
 
@@ -69,62 +60,26 @@
   vector<UInt> outTP(tp.nCells());
   vector<Real> rIn(COLS); // input for TP (must be Reals)
   vector<Real> rOut(tp.nCells());
-=======
-int main(int argc, const char *argv[]) {
-  const UInt DIM = 2048; // number of columns in SP, TP
-  const UInt DIM_INPUT = 10000;
-  const UInt TP_CELLS_PER_COL = 10; // cells per column in TP
-  const UInt EPOCHS =
-      pow(10, 4); // number of iterations (calls to SP/TP compute() )
-
-  vector<UInt> inputDim = {DIM_INPUT};
-  vector<UInt> colDim = {DIM};
-
-  // generate random input
-  vector<UInt> input(DIM_INPUT);
-  vector<UInt> outSP(DIM); // active array, output of SP/TP
-  const int _CELLS = DIM * TP_CELLS_PER_COL;
-  vector<UInt> outTP(_CELLS);
-  Real rIn[DIM] = {}; // input for TP (must be Reals)
-  Real rOut[_CELLS] = {};
-  Random rnd;
 
   // initialize SP, TP
   SpatialPooler sp(inputDim, colDim);
   Cells4 tp(DIM, TP_CELLS_PER_COL, 12, 8, 15, 5, .5, .8, 1.0, .1, .1, 0.0,
             false, 42, true, false);
->>>>>>> f6fa9a0a
 
   // Start a stopwatch timer
   Timer stopwatch(true);
 
-<<<<<<< HEAD
 
   //run
-=======
-  // run
->>>>>>> f6fa9a0a
   for (UInt e = 0; e < EPOCHS; e++) {
     generate(input.begin(), input.end(), [&] () { return rnd.getUInt32(2); });
     fill(outSP.begin(), outSP.end(), 0);
     sp.compute(input.data(), true, outSP.data());
     sp.stripUnlearnedColumns(outSP.data());
 
-<<<<<<< HEAD
     rIn = VectorHelpers::castVectorType<UInt, Real>(outSP);
     tp.compute(rIn.data(), rOut.data(), true, true);
     outTP = VectorHelpers::castVectorType<Real, UInt>(rOut);
-=======
-    for (UInt i = 0; i < DIM; i++) {
-      rIn[i] = (Real)(outSP[i]);
-    }
-
-    tp.compute(rIn, rOut, true, true);
-
-    for (UInt i = 0; i < _CELLS; i++) {
-      outTP[i] = (UInt)rOut[i];
-    }
->>>>>>> f6fa9a0a
 
     // print
     if (e == EPOCHS - 1) {
