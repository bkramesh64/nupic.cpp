# Breaking changes to the nupic API

We try to keep API as much as compatible with original [numenta/nupic.core repo](https://github.com/numenta/nupic.core). 
The API is specified in the [API Docs](http://nupic.docs.numenta.org/prerelease/api/index.html) 

## Motivation

We try to remain compatible where possible, to make it easy for the users and programmers to switch/use 
our implementation. And for developers to be easily able to navigate within the (known) codebase. 
Despite of this, sometimes changes need to happen - be it for optimization, removal/replacement of some 
features or implemenation detail, etc. 


## API breaking changes in this repo

* CapnProto serialization is replaced with binary streams in PR #62.  
Calls to `read()` and `write()` are no longer available. Use `save()` and `load()`. 
`Network(path)` is no longer used to deserialize a path. Use `Network net; net.load(stream);` to deserialize.  
Helpers `SaveToFile(path)` and `LoadFromFile(path)` are used to stream to and from a file using save() 
and load().

* The function `Network::newRegionFromBundle() was replaced with `newRegion(stream, name)` where the stream 
is an input stream reading a file created by region->save(steam)  or region->saveToFile(path).  PR#62

* Removed methods `SpatialPooler::setSynPermTrimThreshold` and  `SpatialPooler::getSynPermTrimThreshold`.
Synapse trimming was an optimization which is no longer possible because of an implementation change. PR #153

* Removed method `SpatialPooler::setSynPermMax` as the maximum permanence is now defined (hardcoded) as
`nupic::algorithms::connections::maxPermancence = 1.0f;` PR #153

* Changed callback `ConnectionsEventHandler::onUpdateSynapsePermanence()`.  Instead of being called
every time a synapses permanence changes, it is now called when a synapse changes connected state,
IE: it is called when a synapses permanence crosses the connected threshold. PR #153

* Removed (private) method `SpatialPooler::updatePermanencesForColumn_(vector<Real> &perm, UInt column,
bool raisePerm = true)`  due to SP implementation now using Connections. PR #153

* SpatialPooler now always applies boosting, even when `learn=false`. PR #206

<<<<<<< HEAD
* Removed methods `SpatialPooler::setSynPermConnected` and `TemporalMemory::setConnectedPermanence`. The connected synapse permanence threshold should instead be given to the constructor or the initialize method. PR #221
=======
* When building with MS Visual Studio 2017, it will build bindings only for Python 3.4 and above.  
(i.e. No Python 2.7 under Windows)
>>>>>>> cd3c3f05
<|MERGE_RESOLUTION|>--- conflicted
+++ resolved
@@ -37,9 +37,7 @@
 
 * SpatialPooler now always applies boosting, even when `learn=false`. PR #206
 
-<<<<<<< HEAD
 * Removed methods `SpatialPooler::setSynPermConnected` and `TemporalMemory::setConnectedPermanence`. The connected synapse permanence threshold should instead be given to the constructor or the initialize method. PR #221
-=======
+
 * When building with MS Visual Studio 2017, it will build bindings only for Python 3.4 and above.  
-(i.e. No Python 2.7 under Windows)
->>>>>>> cd3c3f05
+(i.e. No Python 2.7 under Windows)