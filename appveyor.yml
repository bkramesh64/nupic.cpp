#---------------------------------#
#      general configuration      #
#---------------------------------#

# version format
version: 0.3.0.{build}

branches:
  only:
    - master

  except:
    - gh-pages

environment:
  matrix:
    # Must add CLang, or GCC
    # i.e. - COMPILER_FAMILY: GNU
    - COMPILER_FAMILY: MSVC
      DEPLOY_TO_NUGET: 0

skip_commits:
  # Add [av skip] to commit messages to skip AppVeyor building
  # Add [ci skip] to skip Travis and AppVeyor building
  message: /\[av skip\]/ 

#---------------------------------#
#    environment configuration    #
#---------------------------------#

# Operating system (build VM template)
os: Visual Studio 2015 CTP

init:
  - git config --global core.autocrlf input

clone_folder: c:\projects\nupic-core
clone_depth: 50
shallow_clone: true

#---------------------------------#
#       build configuration       #
#---------------------------------#

<<<<<<< HEAD
nuget:
  account_feed: true
  project_feed: true
  disable_publish_on_pr: true     # disable publishing of .nupkg artifacts to
                                  # account/project feeds for pull request builds

configuration: Release
=======
  matrix:
#    - COMPILER_FAMILY: GNU
#      DEPLOY_BUILD: 0
    - COMPILER_FAMILY: MSVC
      DEPLOY_BUILD: 0
>>>>>>> 20be59b6

install:
  - set REPO_DIR=c:\projects\nupic-core
  - set NUPIC_DEPLOYMENT_BUILD=1

  - mkdir %REPO_DIR%\build\
  - mkdir %REPO_DIR%\build\release
  - mkdir %REPO_DIR%\build\scripts
  - cd %REPO_DIR%\build\scripts

  # Need at least version 3.1.0 for the VS 2015 generator
  - ps: Start-FileDownload 'http://www.cmake.org/files/v3.1/cmake-3.1.0-win32-x86.zip'
  - ps: Write-Host '7z x cmake-3.1.0-win32-x86.zip'
  - ps: Start-Process -FilePath "7z" -ArgumentList "x -y cmake-3.1.0-win32-x86.zip" -Wait -Passthru
  - set PATH="%REPO_DIR%\build\scripts\cmake-3.1.0-win32-x86\bin";%PATH%
  - set PATH="C:\Program Files (x86)\MSBuild\14.0\Bin";%PATH%

  - cd %REPO_DIR%\build\scripts
  - set EXT_LIBS=%REPO_DIR%\external\windows64\lib
  - cmake %REPO_DIR%\src
     -G "Visual Studio 14 2015 Win64" -Wno-dev
     -DCMAKE_BUILD_TYPE=Release 
     -DCMAKE_INSTALL_PREFIX=..\Release
     -DLIB_STATIC_APR1_LOC=%EXT_LIBS%\apr-1.lib
     -DLIB_STATIC_APRUTIL1_LOC=%EXT_LIBS%\aprutil-1.lib
     -DLIB_STATIC_YAML_CPP_LOC=%EXT_LIBS%\yaml-cpp.lib
     -DLIB_STATIC_YAML_LOC=%EXT_LIBS%\yaml.lib
     -DLIB_STATIC_Z_LOC=%EXT_LIBS%\z.lib
     -DLIB_STATIC_CAPNP_LOC=%EXT_LIBS%\capnp.lib
     -DLIB_STATIC_KJ_LOC=%EXT_LIBS%\kj.lib

build_script:
  - cd %REPO_DIR%\build\scripts

  - ps: >-
      $root = $env:APPVEYOR_BUILD_FOLDER

      $versionStr = $env:APPVEYOR_BUILD_VERSION

      Write-Host $root

      Write-Host "Setting Package.nuspec version tag to $versionStr"

      $content = (Get-Content $root\Package.nuspec) 

      $content = $content -replace '\$version\$',$versionStr

      $content | Out-File $root\Package.nuspec

  - set MSBuildLogger="C:\Program Files\AppVeyor\BuildAgent\Appveyor.MSBuildLogger.dll"
  - set MSBuildOptions=/v:m /p:Configuration=Release /logger:%MSBuildLogger%

  - msbuild %MSBuildOptions% nupic_core.sln
  - set MSBuildOptions=/v:q /p:Configuration=Release /logger:%MSBuildLogger%
  - msbuild %MSBuildOptions% INSTALL.vcxproj

test: off

after_build:
  - cd %REPO_DIR%\build\release
  - set PROJECT_BUILD_ARTIFACTS_DIR=%REPO_DIR%\build\artifacts

  - ps: >-
      if($env:DEPLOY_TO_NUGET -eq 1) {
        copy $env:REPO_DIR\Package.nuspec .

        nuget pack -version $env:APPVEYOR_BUILD_VERSION

        nuget push *.nupkg 30618afb-ecf6-4476-8e61-a5b823ad9892
        # NOTE: Push to nuget is here, rather than normal AV deployment

      }

      # This packages via CMakeList CPack settings (Tar.Gzip for SW upload)
      # msbuild $env:MSBuildOptions PACKAGE.vcxproj

      7z a -ttar -y -bd nupic_core-$env:APPVEYOR_REPO_COMMIT-Windows64.tar .

      7z a -tgzip -y -bd ..\..\nupic_core-$env:APPVEYOR_REPO_COMMIT-Windows64.tar.gz nupic_core-$env:APPVEYOR_REPO_COMMIT-Windows64.tar

artifacts:
  - path: '**\*.tar.gz' # find all Gz(ip) packages recursively

deploy:

  # Amazon S3 deployment provider settings
  - provider: S3
    access_key_id:
      secure: AKIAIGHYSEHV3WFKOWNQ
    secret_access_key:
      secure: YhyY/6r2LNya8OZEmVOj+fv0lY5bBPqvy8MnsdLlptXa2uqwvezkCMNKiQ+wA+tOu+BS7VRRp86DhUqCpTZ3jUM2Mwdhud/Smq7D2X8vtZBiTVcOKfQcaypDE6Zu9Zp0SjMOSf6yiq6Ruu7D5QtZ4rtaq+5uPlvbgUXRZoZm0Po=
    bucket: "artifacts.numenta.org"
    region: us-west-2
    local-dir: "%PROJECT_BUILD_ARTIFACTS_DIR%"
    upload-dir: "numenta/nupic.core"
    skip_cleanup: true
    on:
      branch: master<|MERGE_RESOLUTION|>--- conflicted
+++ resolved
@@ -18,6 +18,7 @@
     # i.e. - COMPILER_FAMILY: GNU
     - COMPILER_FAMILY: MSVC
       DEPLOY_TO_NUGET: 0
+      DEPLOY_BUILD: 0
 
 skip_commits:
   # Add [av skip] to commit messages to skip AppVeyor building
@@ -42,7 +43,6 @@
 #       build configuration       #
 #---------------------------------#
 
-<<<<<<< HEAD
 nuget:
   account_feed: true
   project_feed: true
@@ -50,13 +50,6 @@
                                   # account/project feeds for pull request builds
 
 configuration: Release
-=======
-  matrix:
-#    - COMPILER_FAMILY: GNU
-#      DEPLOY_BUILD: 0
-    - COMPILER_FAMILY: MSVC
-      DEPLOY_BUILD: 0
->>>>>>> 20be59b6
 
 install:
   - set REPO_DIR=c:\projects\nupic-core
